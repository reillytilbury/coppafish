--- conflicted
+++ resolved
@@ -34,7 +34,6 @@
 # List of options and their type.  If you change this, update the
 # config.default.ini file too.  Make sure the type is valid.
 _options = {
-<<<<<<< HEAD
     "basic_info": {
         "use_tiles": "maybe_list_int",
         "use_rounds": "maybe_list_int",
@@ -152,19 +151,20 @@
         "flip_y": "bool",
         "flip_x": "bool",
     },
-    "register": {
-        "neighb_dist_thresh_2d": "number",
-        "neighb_dist_thresh_3d": "number",
-        "subvols": "list_int",
-        "box_size": "list_int",
-        "pearson_r_thresh": "number",
-        "residual_thresh": "int",
-        "bead_radii": "maybe_list_number",
-        "icp_min_spots": "int",
-        "icp_max_iter": "int",
-        "round_registration_channel": "maybe_int",
-        "sobel": "bool",
-        "max_background_scale_cores": "maybe_int",
+    'register':
+        {   # this parameter is for channel registration
+            'bead_radii': 'maybe_list_number',
+            # these parameters are for round registration
+            'downsample_factor': 'int',
+            'window_radius': 'int',
+            'smooth_sigma': 'number',
+            'smooth_thresh': 'number',
+            'flow_clip': 'maybe_list_number',
+            # these parameters are for icp
+            'neighb_dist_thresh': 'number',
+            'icp_min_spots': 'int',
+            'icp_max_iter': 'int'
+        },
     },
     "call_spots": {
         "bleed_matrix_method": "str",
@@ -221,203 +221,6 @@
         "partial_anchor_x0": "maybe_number",
         "side_length": "maybe_number",
     },
-=======
-    'basic_info':
-        {
-            'use_tiles': 'maybe_list_int',
-            'use_rounds': 'maybe_list_int',
-            'use_channels': 'maybe_list_int',
-            'use_z': 'maybe_list_int',
-            'use_dyes': 'maybe_list_int',
-            'use_anchor': 'bool',
-            'anchor_round': 'maybe_int',
-            'anchor_channel': 'maybe_int',
-            'dapi_channel': 'maybe_int',
-            'tile_pixel_value_shift': 'int',
-            'dye_names': 'list_str',
-            'is_3d': 'bool',
-            'ignore_first_z_plane': 'bool',
-            'software_version': 'str', 
-            # From here onwards these are not compulsory to enter and will be taken from the metadata
-            # Only leaving them here to have backwards compatibility as Max thinks the user should influence these
-            'channel_camera': 'maybe_list_int',
-            'channel_laser': 'maybe_list_int',
-            'ref_round': 'maybe_int',
-            'ref_channel': 'maybe_int',
-            'revision_hash': 'maybe_str'
-        },
-    'file_names':
-        {
-            'notebook_name': 'str',
-            'input_dir': 'str',  # all these directories used to be of type 'dir' but you may want to load the notebook
-            'output_dir': 'str',  # while not being connected to server where data is
-            'tile_dir': 'str',
-            'round': 'maybe_list_str',  #
-            'anchor': 'maybe_str',
-            'raw_extension': 'str',
-            'raw_metadata': 'maybe_str',
-            'dye_camera_laser': 'maybe_file',
-            'code_book': 'str',
-            'scale': 'str',
-            'spot_details_info': 'str',
-            'psf': 'str',
-            'omp_spot_shape': 'str',
-            'omp_spot_info': 'str',
-            'omp_spot_coef': 'str',
-            'big_dapi_image': 'maybe_str',
-            'big_anchor_image': 'maybe_str',
-            'pciseq': 'list_str',
-            'fluorescent_bead_path': 'maybe_str',
-            'pre_seq': 'maybe_str',
-            'initial_bleed_matrix': 'maybe_str',
-        },
-    'scale':
-        {
-            'r_smooth': 'maybe_list_int',
-            'r1': 'maybe_int',
-            'r2': 'maybe_int',
-            'scale': 'maybe_number',
-            'scale_norm': 'maybe_int',
-            'scale_anchor': 'maybe_number',
-            'r1_auto_microns': 'number',
-        }, 
-    'extract':
-        {
-            'file_type': 'str',
-            'wait_time': 'int',
-            'continuous_dapi': 'bool',
-        }, 
-    'filter':
-        {
-            'r_dapi': 'maybe_int',
-            'r_dapi_auto_microns': 'maybe_number',
-            'auto_thresh_multiplier': 'number',
-            'deconvolve': 'bool',
-            'psf_detect_radius_xy': 'int',
-            'psf_detect_radius_z': 'int',
-            'psf_intensity_thresh': 'maybe_number',
-            'psf_isolation_dist': 'number',
-            'psf_min_spots': 'int',
-            'psf_shape': 'list_int',
-            'psf_annulus_width': 'number',
-            'wiener_constant': 'number',
-            'wiener_pad_shape': 'list_int',
-            'n_clip_warn': 'int',
-            'n_clip_error': 'maybe_int',
-            'n_clip_error_images_thresh': 'int',
-            'num_rotations': 'int',
-            'pre_seq_blur_radius': 'maybe_int',
-        },
-    'find_spots':
-        {
-            'radius_xy': 'int',
-            'radius_z': 'int',
-            'max_spots_2d': 'int',
-            'max_spots_3d': 'int',
-            'isolation_radius_inner': 'number',
-            'isolation_radius_xy': 'number',
-            'isolation_radius_z': 'number',
-            'isolation_thresh': 'maybe_number',
-            'auto_isolation_thresh_multiplier': 'number',
-            'n_spots_warn_fraction': 'number',
-            'n_spots_error_fraction': 'number'
-        },
-    'stitch':
-        {
-            'expected_overlap': 'number',
-            'auto_n_shifts': 'list_int',
-            'shift_north_min': 'maybe_list_int',
-            'shift_north_max': 'maybe_list_int',
-            'shift_east_min': 'maybe_list_int',
-            'shift_east_max': 'maybe_list_int',
-            'shift_step': 'list_int',
-            'shift_widen': 'list_int',
-            'shift_max_range': 'list_int',
-            'neighb_dist_thresh': 'number',
-            'shift_score_thresh': 'maybe_number',
-            'shift_score_thresh_multiplier': 'number',
-            'shift_score_thresh_min_dist': 'number',
-            'shift_score_thresh_max_dist': 'number',
-            'nz_collapse': 'int',
-            'n_shifts_error_fraction': 'number',
-            'save_image_zero_thresh': 'int',
-            'flip_y': 'bool',
-            'flip_x': 'bool'
-        },
-    'register':
-        {   # this parameter is for channel registration
-            'bead_radii': 'maybe_list_number',
-            # these parameters are for round registration
-            'downsample_factor': 'int',
-            'window_radius': 'int',
-            'smooth_sigma': 'number',
-            'smooth_thresh': 'number',
-            'flow_clip': 'maybe_list_number',
-            # these parameters are for icp
-            'neighb_dist_thresh': 'number',
-            'icp_min_spots': 'int',
-            'icp_max_iter': 'int'
-        },
-    'call_spots':
-        {
-            'bleed_matrix_method': 'str',
-            'bleed_matrix_score_thresh': 'number',
-            'bleed_matrix_min_cluster_size': 'int',
-            'bleed_matrix_n_iter': 'int',
-            'bleed_matrix_anneal': 'bool',
-            'background_weight_shift': 'maybe_number',
-            'dp_norm_shift': 'maybe_number',
-            'norm_shift_min': 'number',
-            'norm_shift_max': 'number',
-            'norm_shift_precision': 'number',
-            'gene_efficiency_min_spots': 'int',
-            'gene_efficiency_score_thresh': 'number',
-            'gene_efficiency_intensity_thresh': 'number',
-            'gene_efficiency_intensity_thresh_percentile': 'number',
-            'alpha': 'number',
-            'beta': 'number',
-        },
-    'omp':
-        {
-            'use_z': 'maybe_list_int',
-            'weight_coef_fit': 'bool',
-            'initial_intensity_thresh': 'maybe_number',
-            'initial_intensity_thresh_percentile': 'int',
-            'initial_intensity_thresh_min': 'number',
-            'initial_intensity_thresh_max': 'number',
-            'initial_intensity_precision': 'number',
-            'max_genes': 'int',
-            'dp_thresh': 'number',
-            'alpha': 'number',
-            'beta': 'number',
-            'initial_pos_neighbour_thresh': 'maybe_int',
-            'initial_pos_neighbour_thresh_param': 'number',
-            'initial_pos_neighbour_thresh_min': 'int',
-            'initial_pos_neighbour_thresh_max': 'int',
-            'radius_xy': 'int',
-            'radius_z': 'int',
-            'shape_max_size': 'list_int',
-            'shape_pos_neighbour_thresh': 'int',
-            'shape_isolation_dist': 'number',
-            'shape_sign_thresh': 'number'
-        },
-    'thresholds':
-        {
-            'intensity': 'maybe_number',
-            'score_ref': 'number',
-            'score_omp': 'number',
-            'score_prob': 'number',
-            'score_omp_multiplier': 'number'
-        },
-    'reg_to_anchor_info':
-        {
-            'full_anchor_y0': 'maybe_number',
-            'full_anchor_x0': 'maybe_number',
-            'partial_anchor_y0': 'maybe_number',
-            'partial_anchor_x0': 'maybe_number',
-            'side_length': 'maybe_number'
-        }
->>>>>>> 2eee1963
 }
 
 # If you want to add a new option type, first add a type checker, which will
