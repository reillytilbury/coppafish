import os
from .tile_details import get_tile_file_names


def set_file_names(nb, nbp):
    """
    Function to set add `file_names` page to notebook. It requires notebook to be able to access a
    config file containing a `file_names` section and also the notebook to contain a `basic_info` page.

    !!! note
        This will be called every time the notebook is loaded to deal will case when `file_names` section of
        config file changed.

    Args:
        nb: *Notebook* containing at least the `basic_info` page.
        nbp: *NotebookPage* with no variables added.
            This is just to avoid initialising it within the function which would cause a circular import.

    """
    config = nb.get_config()['file_names']
    nbp.name = 'file_names'  # make sure name is correct
    # Copy some variables that are in config to page.
    nbp.input_dir = config['input_dir']
    nbp.output_dir = config['output_dir']
    nbp.tile_dir = config['tile_dir']
    nbp.fluorescent_bead_path = config['fluorescent_bead_path']

    # remove file extension from round and anchor file names if it is present
    if config['raw_extension'] == 'jobs':

        if bool(config['pre_seq']):
            all_files = os.listdir(config['input_dir'])
            all_files.sort()  # Sort files by ascending number
            n_tiles = int(len(all_files)/7/9)
            config['pre_seq'] = [r.replace('.nd2', '') for r in all_files[:n_tiles * 7]]
            config['round'] = [[f.replace('.nd2', '') for f in all_files[n_tiles*r*7:n_tiles*(r+1)*7]]
                               for r in range(1, 8)]
            # TODO replace range(7) by the by the number of rounds?
            config['anchor'] = [r.replace('.nd2', '') for r in all_files[n_tiles*8*7:]]

        else:
            all_files = os.listdir(config['input_dir'])
            all_files.sort()  # Sort files by ascending number
            n_tiles = int(len(all_files)/7/8)
            config['round'] = [f.replace('.nd2', '') for f in all_files[n_tiles*r*7:n_tiles*(r+1)*7] for r in range(7)]
            # TODO replace range(7) by the by the number of rounds?
            config['anchor'] = [r.replace('.nd2', '') for r in all_files[n_tiles*7*7:]]

    else:
        if config['round'] is None:
            if config['anchor'] is None:
                raise ValueError(f'Neither imaging rounds nor anchor_round provided')
            config['round'] = []  # Sometimes the case where just want to run the anchor round.
        config['round'] = [r.replace(config['raw_extension'], '') for r in config['round']]

        if config['anchor'] is not None:
            config['anchor'] = config['anchor'].replace(config['raw_extension'], '')

    nbp.round = config['round']
    nbp.anchor = config['anchor']
    nbp.pre_seq = config['pre_seq']
    nbp.raw_extension = config['raw_extension']
    nbp.raw_metadata = config['raw_metadata']
    nbp.initial_bleed_matrix = config['initial_bleed_matrix']

    if nbp.initial_bleed_matrix is not None:
        assert os.path.isfile(nbp.initial_bleed_matrix), \
            f'Initial bleed matrix located at {nbp.initial_bleed_matrix} does not exist'

    if config['dye_camera_laser'] is None:
        # Default information is project
        config['dye_camera_laser'] = os.path.join(os.path.dirname(__file__), 'dye_camera_laser_raw_intensity.csv')
    nbp.dye_camera_laser = config['dye_camera_laser']

    if config['code_book'] is not None:
        config['code_book'] = config['code_book'].replace('.txt', '')
        nbp.code_book = config['code_book'] + '.txt'
    else:
        # If the user has not put their code_book in, default to the one included in this project
        config['code_book'] = os.path.join(os.getcwd(), 'coppafish/setup/code_book_73g.txt')

    # where to save scale and scale_anchor values used in extract step.
    config['scale'] = config['scale'].replace('.txt', '')
    nbp.scale = os.path.join(config['tile_dir'], config['scale'] + '.txt')

    # where to save psf, indicating average spot shape in raw image. Only ever needed in 3D.
    if nb.basic_info.is_3d:
        config['psf'] = config['psf'].replace('.npy', '')
        nbp.psf = os.path.join(config['output_dir'], config['psf'] + '.npy')
    else:
        nbp.psf = None

    # Add files to save find_spot results after each tile as security if hit any bugs
    config['spot_details_info'] = config['spot_details_info'].replace('.npy', '')
    nbp.spot_details_info = os.path.join(config['output_dir'], config['spot_details_info'] + '.npz')

    # where to save omp_spot_shape, indicating average spot shape in omp coefficient sign images.
    config['omp_spot_shape'] = config['omp_spot_shape'].replace('.npy', '')
    omp_spot_shape_file = os.path.join(config['output_dir'], config['omp_spot_shape'] + '.npy')
    nbp.omp_spot_shape = omp_spot_shape_file

    # Add files to save omp results after each tile as security if hit any bugs
    config['omp_spot_info'] = config['omp_spot_info'].replace('.npy', '')
    nbp.omp_spot_info = os.path.join(config['output_dir'], config['omp_spot_info'] + '.npy')
    config['omp_spot_coef'] = config['omp_spot_coef'].replace('.npz', '')
    nbp.omp_spot_coef = os.path.join(config['output_dir'], config['omp_spot_coef'] + '.npz')

    # Add files so save plotting information for pciseq
    config['pciseq'] = [val.replace('.csv', '') for val in config['pciseq']]
    nbp.pciseq = [os.path.join(config['output_dir'], val + '.csv') for val in config['pciseq']]

    # add dapi channel and anchor channel to notebook even if set to None.
    if config['big_dapi_image'] is None:
        nbp.big_dapi_image = None
    else:
        config['big_dapi_image'] = config['big_dapi_image'].replace('.npz', '')
        if nb.basic_info.dapi_channel is None:
            nbp.big_dapi_image = None
        else:
            nbp.big_dapi_image = os.path.join(config['output_dir'], config['big_dapi_image'] + '.npz')
    if config['big_anchor_image'] is None:
        nbp.big_anchor_image = None
    else:
        config['big_anchor_image'] = config['big_anchor_image'].replace('.npz', '')
        nbp.big_anchor_image = os.path.join(config['output_dir'], config['big_anchor_image'] + '.npz')

    if config['anchor'] is not None:
        round_files = config['round'] + [config['anchor']]
    else:
        round_files = config['round']

    if config['pre_seq'] is not None:
        round_files = round_files + [config['pre_seq']]

    if config['raw_extension'] == 'jobs':
        if nb.basic_info.is_3d:
<<<<<<< HEAD
            round_files = config['round'] + config['anchor']
            tile_names = get_tile_file_names(config['tile_dir'], round_files, nb.basic_info.n_tiles, 
                                             nb.get_config()['extract']['file_type'], nb.basic_info.n_channels, 
                                             jobs=True)
=======
            round_files = config['round'] + [config['anchor']] + [config['pre_seq']]
            tile_names = get_tile_file_names(config['tile_dir'], round_files, nb.basic_info.n_tiles,
                                             nb.basic_info.n_channels, jobs=True)
>>>>>>> 51f189e9
        else:
            raise ValueError('JOBs file format is only compatible with 3D')
    else:
        if nb.basic_info.is_3d:
            tile_names = get_tile_file_names(config['tile_dir'], round_files, nb.basic_info.n_tiles, 
                                             nb.get_config()['extract']['file_type'], nb.basic_info.n_channels)
        else:
            tile_names = get_tile_file_names(config['tile_dir'], round_files, nb.basic_info.n_tiles, 
                                             nb.get_config()['extract']['file_type'])
    
    nbp.tile = tile_names.tolist()  # npy or zarr tile file paths list [n_tiles x n_rounds (x n_channels if 3D)]
    nb += nbp<|MERGE_RESOLUTION|>--- conflicted
+++ resolved
@@ -134,16 +134,9 @@
 
     if config['raw_extension'] == 'jobs':
         if nb.basic_info.is_3d:
-<<<<<<< HEAD
-            round_files = config['round'] + config['anchor']
-            tile_names = get_tile_file_names(config['tile_dir'], round_files, nb.basic_info.n_tiles, 
-                                             nb.get_config()['extract']['file_type'], nb.basic_info.n_channels, 
-                                             jobs=True)
-=======
             round_files = config['round'] + [config['anchor']] + [config['pre_seq']]
             tile_names = get_tile_file_names(config['tile_dir'], round_files, nb.basic_info.n_tiles,
                                              nb.basic_info.n_channels, jobs=True)
->>>>>>> 51f189e9
         else:
             raise ValueError('JOBs file format is only compatible with 3D')
     else:
