; Default parameters
;
; Do not modify this file!  If you would like to change a value, create a new
; settings.ini file and set only the parameters you would like to be different
; than those found in this file.
;
; For extraction to markdown, we need:
; Require a comment for each section and variable (can be blank though).
; Lines after a header are the comments describing that section.
; Lines before a variable are the comment for that variable.
; Need an empty line between section comment and comment of first variable in that section.
; Separator between variable name and default value is ' = ' i.e. a space on each side.


[file_names]
; The *file_names* section specifies the files that will be used throughout the pipeline.
; Variables in this section can be changed at any point in the pipeline, and the notebook created using it can still
; be loaded in.


; Name of notebook file in output directory will be *notebook_name*.npz
notebook_name = notebook

; Directory where the raw .nd2 files or .npy stacks are
input_dir =

; Directory where notebook is saved
output_dir =

; Directory where tile .npy files saved
tile_dir =

; Names of .nd2 files for the imaging rounds. Leave empty if only using anchor.
;;DELETE
round =

; Name of the file for the anchor round. Leave empty if not using anchor.
;;DELETE
anchor =

; .nd2 or .npy indicating the data type of the raw data.
;DELETE
raw_extension = .nd2

; If .npy raw_extension, this is the name of the .json file in *input_dir* which contains the metadata
; required extracted from the initial .nd2 files.
; I.e. it contains the output of *coppafish/utils/nd2/save_metadata*:
;
; - `xy_pos` - `List [n_tiles x 2]`. xy position of tiles in pixels.
;
; - `pixel_microns` - `float`. xy pixel size in microns.
;
; - `pixel_microns_z` - `float`. z pixel size in microns.
;
; - `sizes` - dict with fov (`t`), channels (`c`), y, x, z-planes (`z`) dimensions.
;DELETE
raw_metadata =

; csv file giving the approximate raw intensity for each dye with each camera/laser combination.
; If not set, the file *coppafish/setup/dye_camera_laser_raw_intensity.csv* file will be used.
dye_camera_laser =

; Text file which contains the codes indicating which dye to expect on each round for each gene.
code_book =

; Text file saved in *tile_dir* containing `extract['scale']` and `extract['scale_anchor']` values used to create
; the tile .npy files in the *tile_dir*. If the second value is 0, it means `extract['scale_anchor']` has not
; been calculated yet.
;
; If the extract step of the pipeline is re-run with `extract['scale']` or `extract['scale_anchor']` different
; to values saved here, an error will be raised.
;DELETE
scale = scale

; npz file in *output_dir* containing coords of spots found in find_spots step as well as spot_no and isolated_spots.
; After each tile is completed, information will be saved to this file.
; If file does not exist, it will be saved after first tile of find_spots step.
;DELETE
spot_details_info = spot_details_info

; npy file in output directory indicating average spot shape.
; If deconvolution required and file does not exist, will be computed automatically in extract step.
; (this is psf before tapering and scaled to fill uint16 range).
psf = psf

; npy file in *output_dir* indicating average shape in omp coefficient image.
; It only indicates the sign of the coefficient i.e. only contains -1, 0, 1.
; If file does not exist, it is computed from the coefficient images of all genes of the central tile.
omp_spot_shape = omp_spot_shape

; npy file in *output_dir* containing information about spots found in omp step.
; After each tile is completed, information will be saved to this file.
; If file does not exist, it will be saved after first tile of OMP step.
omp_spot_info = omp_spot_info

; npz file in *output_dir* containing gene coefficients for all spots found in omp step.
; After each tile is completed, information will be saved to this file.
; If file does not exist, it will be saved after first tile of OMP step.
omp_spot_coef = omp_spot_coef

; npz file in *output_dir* where stitched DAPI image is saved. If it does not exist,
; it will be saved if `basic_info['dapi_channel']` is not `None`.
; Leave blank to not save stitched anchor
big_dapi_image = dapi_image

; npz file in *output_dir* where stitched image of `ref_round`/`ref_channel` is saved.
; If it does not exist, it will be saved.
; Leave blank to not save stitched anchor
big_anchor_image = anchor_image

; csv files in *output_dir* where plotting information for pciSeq will be saved.
; First file is name where *omp* method output will be saved.
; Second file is name where *ref_spots* method output will be saved.
; If files don't exist, they will be created when the function *coppafish/export_to_pciseq* is run.
pciseq = pciseq_omp, pciseq_anchor, pciseq_prob

fluorescent_bead_path =

pre_seq =

; location of npy file containing (n_channels x n_dyes) ndarray to use as the initial bleed matrix. If empty, uses 
; a hardcoded matrix, located in the ``call_reference_spots.py`` script.
initial_bleed_matrix =

; the name of the file containing every message logged by coppafish while running.
log_name = pipeline.log


[basic_info]
; The *basic_info* section indicates information required throughout the pipeline.

; Round that is the anchor
anchor_round =

; Channel in anchor round used as reference and to build coordinate system on. Usually channel with most spots.
; Leave blank if anchor not used.
anchor_channel =

; Channel in anchor round that contains *DAPI* images. This does not have to be in `use_channels`
; as anchor round is dealt with separately. Leave blank if no *DAPI*.
dapi_channel =


; Channels in imaging rounds to use throughout pipeline. Leave blank to use all.
use_channels =

; Imaging rounds to use throughout pipeline. Leave blank to use all.
use_rounds =

;will delete soon
use_anchor = True

; z planes used to make tile .npy files. Leave blank to use all.
; If 2 values provided, all z-planes between and including the values given will be used.
use_z =

; Tiles used throughout pipeline. Leave blank to use all.
; For an experiment where the tiles are arranged in a 4 x 3 (ny x nx) grid, tile indices are indicated as below:
;
; | 2  | 1  | 0  |
;
; | 5  | 4  | 3  |
;
; | 8  | 7  | 6  |
;
; | 11 | 10 | 9  |
use_tiles =

; Dyes to use when when assigning spots to genes. Leave blank to use all.
use_dyes =

; Name of dyes used in correct order. So for gene with code `360...`,
; gene appears with `dye_names[3]` in round 0, `dye_names[6]` in round 1, `dye_names[0]` in round 2 etc.
; If left blank, then assumes each channel corresponds to a different dye i.e. code 0 in code_book = channel 0.
; For quad_cam data, this needs to be specified.
dye_names =

; This is added onto every tile (except DAPI) when it is saved and
; removed from every tile when loaded. Required so we can have negative pixel values when save to .npy as uint16.
tile_pixel_value_shift = 15000

is_3d = True

channel_camera =

channel_laser =

ref_round =

ref_channel =

ignore_first_z_plane = True

; see coppafish/logging/base.py for different severity levels. A log with severity >= minimum_print_severity will be 
; printed to the terminal.
minimum_print_severity = 20

<<<<<<< HEAD
=======
software_version = 0.0.0

revision_hash = 


[scale]
; The parameters specify how to filter raw images and compute the scale factors to save the extracted images as 
; `np.uint16`.

; Each filtered image is multiplied by scale. This is because
; the image is saved as uint16 so to gain information from the decimal points,
; should multiply image so max pixel number is in the 10,000s (less than 65,536).
; Leave empty to auto-detect using `scale_norm`.
scale =

; If `scale` not given, `scale = scale_norm/max(scale_image)`.
; Where `scale_image` is the `n_channels x n_y x n_x x n_z` image belonging to the
; central tile (saved as `nb.extract_debug.scale_tile`) of round 0 after filtering and smoothing.
;
; Must be less than `np.iinfo(np.uint16).max - config['basic_info']['tile_pixel_value_shift']`
; which is typically $65535 - 15000 = 50535$.
scale_norm = 35000

; Analogous to `scale` but have different normalisation for anchor round/anchor channel as not
; used in final spot_colors.
; Leave empty to auto-detect using `scale_norm`.
scale_anchor =

; Radius of averaging filter to do smoothing of filtered image.
; Provide two numbers to do 2D smoothing and three numbers to do 3D smoothing.
; Typical *2D*: `2, 2`. Typical *3D*: `1, 1, 2`.
; Recommended use is in *3D* only as it incorporates information between z-planes which
; filtering with difference of hanning kernels does not.
;
; Size of `r_smooth` has big influence on time taken for smoothing.
; For a `2048 x 2048 x 50` image:
;
; * `r_smooth = 1, 1, 2`: 2.8 seconds
;
; * `r_smooth = 2, 2, 2`: 8.5 seconds
;
; Leave empty to do no smoothing.
r_smooth =

; Filtering is done with a 2D difference of hanning filter with inner radius `r1` within which it is positive
; and outer radius `r2` so annulus between `r1` and `r2` is negative.
; Should be approx radius of spot. Typical = 3.
;
; For `r1 = 3` and `r2 = 6`, a `2048 x 2048 x 50` image took 4.1s.
; For `2 <= r1 <= 5` and `r2` double this, the time taken seemed to be constant.
;
; Leave blank to auto detect using `r1_auto_microns micron`.
r1 =

; Filtering is done with a 2D difference of hanning filter with inner radius `r1` within which it is positive
; and outer radius `r2` so annulus between `r1` and `r2` is negative.
; Should be approx radius of spot. Typical = 6.
; Leave blank to set to twice `r1`.
r2 =

; If `r1` not specified, will convert to units of pixels from this micron value.
r1_auto_microns = 0.5

>>>>>>> ef128e8a

[extract]
; The *extract* section contains parameters which specify how to save the untiltered, raw microscope images to produce
; the .npy or .zarr files saved to `file_names['tile_dir']` in the 'raw' subfolder.

; The filetype to use when saving the extracted results. The options are .npy and .zarr.
file_type = .zarr

; Time to wait in seconds for raw data to come in before crashing.
; Assumes first round is already in the `file_names['input_dir']`
; Want this to be large so can run pipeline while collecting data.
wait_time = 21600

<<<<<<< HEAD
=======
; whether or not we have a dapi image in each round
continuous_dapi = True

>>>>>>> ef128e8a

[filter]
; Here we specify filtering parameters used to filter raw, extracted images which are then re-saved in a new location 
; after extract.

; Filtering for DAPI images is a tophat with r_dapi radius.
; Should be approx radius of object of interest. Typical = 48.
; Leave blank to auto detect using `r_dapi_auto_microns`.
r_dapi =

; If `r_dapi` not specified. Will convert to units of pixels from this micron value. Typical = 8.0.
; If both this and `r_dapi` left blank, DAPI image will not be filtered and no .npy file saved.
; Instead DAPI will be loaded directly from raw data and then stitched.
r_dapi_auto_microns =

; `nb.extract.auto_thresh[t,r,c]` is default threshold to find spots on tile t, round r, channel c.
; Value is set to `auto_thresh_multiplier * median(abs(image))` where
; `image` is the image produced for tile t, round r, channel c in the extract step of the pipeline and saved to
; `file_names['tile_dir']`.
auto_thresh_multiplier = 17

; For 3D pipeline, whether to perform wiener deconvolution before hanning filtering.
deconvolve = True

; Need to detect spots to determine point spread function (psf) used in the wiener deconvolution.
; Only relevant if `deconvolve == True`.
; To detect spot, pixel needs to be above dilation with this radius in xy plane.
psf_detect_radius_xy = 2

; Need to detect spots to determine point spread function (psf) used in the wiener deconvolution.
; Only relevant if `deconvolve == True`.
; To detect spot, pixel needs to be above dilation with this radius in z direction.
psf_detect_radius_z = 2

; Spots contribute to `psf` if they are above this intensity.
; If not given, will be computed the same as `auto_thresh`
; i.e. `median(image) + auto_thresh_multiplier*median(abs(image-median(image)))`.
; Note that for raw data, `median(image)` is not zero hence the difference.
psf_intensity_thresh =

; Spots contribute to `psf` if more than `psf_isolation_dist` from nearest spot.
psf_isolation_dist = 10

; Need this many isolated spots to determine `psf`.
psf_min_spots = 300

; The maximum number of isolated spots to determine the 'psf'. This is typically set to avoid running out of memory and 
; speed up coppafish. If not set, then there is no maximum.
psf_max_spots = 5000

; Diameter of psf in y, x, z direction (in units of [xy_pixels, xy_pixels, z_pixels]).
psf_shape = 181, 181, 19

; `psf` is assumed to be radially symmetric within each z-plane so assume all values within annulus of this size
; (in xy_pixels) to be the same.
psf_annulus_width = 1.4

; Constant used to compute wiener filter from `psf`.
wiener_constant = 50

; When applying the wiener filter, we pad the raw image to median value
; linearly with this many pixels at end of each dimension.
wiener_pad_shape = 20, 20, 3

; Radius of averaging filter to do smoothing of filtered image.
; Provide two numbers to do 2D smoothing and three numbers to do 3D smoothing.
; Typical *2D*: `2, 2`. Typical *3D*: `1, 1, 2`.
; Recommended use is in *3D* only as it incorporates information between z-planes which
; filtering with difference of hanning kernels does not.
;
; Size of `r_smooth` has big influence on time taken for smoothing.
; For a `2048 x 2048 x 50` image:
;
; * `r_smooth = 1, 1, 2`: 2.8 seconds
;
; * `r_smooth = 2, 2, 2`: 8.5 seconds
;
; Leave empty to do no smoothing.
r_smooth = 

; True to apply difference of hanning to filter images and when computing the scale factor
difference_of_hanning = False

; Filtering is done with a 2D difference of hanning filter with inner radius `r1` within which it is positive
; and outer radius `r2` so annulus between `r1` and `r2` is negative.
; Should be approx radius of spot. Typical = 3.
;
; For `r1 = 3` and `r2 = 6`, a `2048 x 2048 x 50` image took 4.1s.
; For `2 <= r1 <= 5` and `r2` double this, the time taken seemed to be constant.
;
; Leave blank to auto detect using `r1_auto_microns micron`.
r1 =

; Filtering is done with a 2D difference of hanning filter with inner radius `r1` within which it is positive
; and outer radius `r2` so annulus between `r1` and `r2` is negative.
; Should be approx radius of spot. Typical = 6.
; Leave blank to set to twice `r1`.
r2 =

; If `r1` not specified, will convert to units of pixels from this micron value.
r1_auto_microns = 0.5

; number of rotations applied to each tile individually when extracted.
num_rotations = 1

; Leave blank to set to r1.
pre_seq_blur_radius =

; The scale is computed from the first given image and multiplied by this factor to give leeway for the next images and 
; avoid pixel clipping.
scale_multiplier = 0.4

; if n_clip_warn pixels or more are clipped when saving as filtered images, an error is raised to the user.
n_clip_warn = 200

; if n_clip_error pixels or more are clipped, an error is raised to the user.
n_clip_error = 2000


[find_spots]
; The *find_spots* section contains parameters which specify how to convert the images produced in the extract section
; to point clouds.


; To be detected as a spot, a pixel needs to be above dilation with structuring element which is
; a square (`np.ones`) of width `2*radius_xy-1` in the xy plane.
radius_xy = 5

; To be detected as a spot, a pixel needs to be above dilation with structuring element which is
; cuboid (`np.ones`) with width `2*radius_z-1` in z direction. Must be more than 1 to be 3D.
radius_z = 2

; If number of spots detected on particular z-plane of an imaging round is greater than
; this, then will only select the `max_spots_2d` most intense spots on that z-plane.
; I.e. PCR works better if trying to fit fewer more intense spots.
; This only applies to imaging rounds and not ref_round/ref_channel as need lots of spots then.
; In 2D, allow more spots as only 1 z-plane
max_spots_2d = 500

; Same as `max_spots_2d` for the 3D pipeline. In 3D, need to allow fewer spots on a z-plane as have many z-planes.
max_spots_3d = 500

; To determine if spots are isolated, filter image with annulus between `isolation_radius_inner` and `isolation_radius`.
; `isolation_radius_inner` should be approx the radius where intensity of spot crosses from positive to negative.
; It is in units of xy-pixels.
; This filtering will only be applied to spots detected in the ref_round/ref_channel.
isolation_radius_inner = 4

; Outer radius of annulus filtering kernel in xy direction in units of xy-pixels.
isolation_radius_xy = 14

; Outer radius of annulus filtering kernel in z direction in units of z-pixels.
isolation_radius_z = 1

; Spot is isolated if value of annular filtered image at spot location is below the `isolation_thresh` value.
; Leave blank to automatically determine value using `auto_isolation_thresh_multiplier`. multiplied by the threshold used
; to detect the spots i.e. the extract_auto_thresh value.
isolation_thresh =

; If `isolation_thresh` left blank, it will be set to
; `isolation_thresh = auto_isolation_thresh_multiplier * nb.extract.auto_thresh[:, r, c]`.
auto_isolation_thresh_multiplier = -0.2

; Used in *coppafish/find_spots/base/check_n_spots*
;
; A warning will be raised if for any tile, round, channel the number of spots detected is less than:
;
; `n_spots_warn = n_spots_warn_fraction * max_spots * nb.basic_info.nz`
;
; where `max_spots` is `max_spots_2d` if *2D* and `max_spots_3d` if *3D*.
n_spots_warn_fraction = 0.1

; Used in *coppafish/find_spots/base/check_n_spots*. An error is raised if any of the following are satisfied:
;
; * For any given channel, the number of spots found was less than `n_spots_warn` for at least
; the fraction `n_spots_error_fraction` of tiles/rounds.
;
; * For any given tile, the number of spots found was less than `n_spots_warn` for at least
; the fraction `n_spots_error_fraction` of rounds/channels.
;
; * For any given round, the number of spots found was less than `n_spots_warn` for at least
; the fraction `n_spots_error_fraction` of tiles/channels.
n_spots_error_fraction = 0.5


[stitch]
; The *stitch* section contains parameters which specify how the overlaps between neighbouring tiles are found.


; Expected fractional overlap between tiles. Used to get initial shift search if not provided.
expected_overlap = 0.1

; If `shift_south_min/max` and/or `shift_west_min/max` not given,
; the initial shift search will have `auto_n_shifts` either side of the expected
; shift given the `expected_overlap` with step given by `shift_step`.
; First value gives $n_{shifts}$ in direction of overlap (y for south, x for west).
; Second value gives $n_{shifts}$ in other direction (x for south, y for west).
; Third value gives $n_{shifts}$ in z. The values scale linearly with the tile 
; size in their individual directions. The value shown here is for a 2000x2000x50 
; tile size. It is never scaled below 1, i.e. there is always some shift wiggle 
; room.
auto_n_shifts = 20, 20, 1

; Can manually specify initial shifts.
; Exhaustive search will include all shifts between min and max with step given by `shift_step`.
; Each entry should be a list of 3 values: [y, x, z].
; Typical: `-1900, -100, -2`
shift_north_min =

; Can manually specify initial shifts.
; Exhaustive search will include all shifts between min and max with step given by `shift_step`.
; Each entry should be a list of 3 values: [y, x, z].
; Typical: `-1700, 100, 2`
shift_north_max =

; Can manually specify initial shifts.
; Exhaustive search will include all shifts between min and max with step given by `shift_step`.
; Each entry should be a list of 3 values: [y, x, z].
; Typical: `-100, -1900, -2`
shift_east_min =

; Can manually specify initial shifts. Shift range will run between min to max
; with step given by `shift_step`. Each entry should be a list of 3 values: [y, x, z].
; Typical: `100, -1700, 2`
shift_east_max =

; Step size to use in y, x, z when finding shift between tiles.
shift_step = 5, 5, 3

; If shift in initial search range has score which does not exceed `shift_score_thresh`,
; then range will be extrapolated with same step by `shift_widen` values in y, x, z direction.
shift_widen = 10, 10, 1

; The range of shifts searched over will continue to be increased according to `shift_widen` until
; the shift range in the y, x, z direction reaches `shift_max_range`.
; If a good shift is still not found, a warning will be printed.
shift_max_range = 300, 300, 10

; Basically the distance in yx pixels below which neighbours are a good match.
neighb_dist_thresh = 2

; A shift between tiles must have a number of close neighbours exceeding this.
; If not given, it will be worked using the `shift_score_thresh` parameters below
; using the function *coppafish/stitch/shift/get_score_thresh*.
shift_score_thresh =

; `shift_score_thresh` is set to `shift_score_thresh_multiplier` multiplied by the
; mean of scores of shifts a distance between
; `shift_score_thresh_min_dist` and `shift_score_thresh_max_dist` from the best shift.
shift_score_thresh_multiplier = 2

; `shift_score_thresh` is set to `shift_score_thresh_multiplier` multiplied by the
; mean of scores of shifts a distance between
; `shift_score_thresh_min_dist` and `shift_score_thresh_max_dist` from the best shift.
shift_score_thresh_min_dist = 11

; `shift_score_thresh` is set to `shift_score_thresh_multiplier` multiplied by the
; mean of scores of shifts a distance between
; `shift_score_thresh_min_dist` and `shift_score_thresh_max_dist` from the best shift.
shift_score_thresh_max_dist = 20

; 3D data is converted into `np.ceil(nz / nz_collapse)` 2D slices for exhaustive shift search to quicken it up.
; I.e. this is the maximum number of z-planes to be collapsed to a 2D slice when searching for the best shift.
nz_collapse = 30

; Used in *coppafish/stitch/check_shifts/check_shifts_stitch*
; If more than this fraction of `shifts` found between neighbouring tiles
; have `score < score_thresh`, an error will be raised.
n_shifts_error_fraction = 0.5

; When saving stitched images, all pixels with absolute value less than or equal to
; `save_image_zero_thresh` will be set to 0.
; This helps reduce size of the .npz files and does not lose any important information.
save_image_zero_thresh = 20

; whether to flip the tile ordering in the y direction
flip_y = False

; whether to flip the tile ordering in the x direction
flip_x = False


[register]
; The *register* section contains parameters which specify how the affine transforms from the ref_round/ref_channel
; to each imaging round/channel are found from the shifts found in the *register_initial* section.


<<<<<<< HEAD
subvols = 5, 8, 8
=======
bead_radii = 10, 11, 12

sample_factor_yx = 4

window_radius = 8
>>>>>>> ef128e8a

smooth_sigma = 40

smooth_thresh = 0.975

flow_clip = 40, 40, 15

; Basically the distance in yxz pixels below which neighbours are a good match.
neighb_dist_thresh_yx = 5

neighb_dist_thresh_z = 2

; Basically the distance in yx pixels below which neighbours are a good match. PCR updates transforms
; by minimising distances between neighbours which are closer than this.
icp_dist_thresh_yx = 10

; The same as `icp_dist_thresh_yx` but for the z direction, typically we use a lower distance because the size of a
; z image pixel is greater than a xy pixel. If icp_dist_thresh_yx != icp_dist_thresh_z, then this creates an ellipsoid 
; around each image point to search for any matching points. When two points match, these are used to help compute an 
; optimal transform to get closer together. If not given, then it is computed as 
; `ceil(icp_dist_thresh_yx * pixel_size_xy / pixel_size_z)`.
icp_dist_thresh_z = 

icp_min_spots = 100

icp_max_iter = 50

<<<<<<< HEAD
round_registration_channel =

sobel = False


=======
>>>>>>> ef128e8a
[call_spots]
; The *call_spots* section contains parameters which determine how the `bleed_matrix` and `gene_efficiency`
; are computed, as well as how a gene is assigned to each spot found on the ref_round/ref_channel.


; `bleed_matrix_method` can only be `single` or `separate`.
; `single`: a single bleed matrix is produced for all rounds.
; `separate`: a different bleed matrix is made for each round.
bleed_matrix_method = single

; In `scaled_k_means` part of `bleed_matrix` calculation, a mean vector for each dye is computed from
; all spots with a dot product to that mean greater than this.
bleed_matrix_score_thresh = 0

; If less than this many vectors are assigned to a dye cluster in the `scaled_k_means` part of `bleed_matrix`
; calculation, the expected code for that dye will be set to 0 for all color channels i.e. bleed matrix
; computation will have failed.
bleed_matrix_min_cluster_size = 10

; Maximum number of iterations allowed in the `scaled_k_means` part of `bleed_matrix` calculation.
bleed_matrix_n_iter = 100

; If `True`, the `scaled_k_means` calculation will be performed twice.
; The second time starting with the output of the first and with `score_thresh` for cluster `i`
; set to the median of the scores assigned to cluster `i` in the first run.
;
; This limits the influence of bad spots to the bleed matrix.
bleed_matrix_anneal = True

; Shift to apply to weighting of each background vector to limit boost of weak spots.
; The weighting of round r for the fitting of the background vector for channel c is
; `1 / (spot_color[r, c] + background_weight_shift)` so `background_weight_shift` ensures
; this does not go to infinity for small `spot_color[r, c]`.
; Typical `spot_color[r, c]` is 1 for intense spot so `background_weight_shift` is small fraction of this.
; Leave blank to set to median absolute intensity of all pixels on the mid z-plane of the central tile.
background_weight_shift =

; When calculating the `dot_product_score`, this is the small shift to apply when normalising `spot_colors`
; to ensure don't divide by zero.
; Value is for a single round and is multiplied by `sqrt(n_rounds_used)` when computing `dot_product_score`.
; Expected norm of a spot_color for a single round is 1 so `dp_norm_shift` is a small fraction of this.
; Leave blank to set to median L2 norm for a single round of all pixels on the mid z-plane of the central tile.
dp_norm_shift =

; Minimum possible value of `dp_norm_shift` and `background_weight_shift`.
norm_shift_min = 0.001

; Maximum possible value of `dp_norm_shift` and `background_weight_shift`.
norm_shift_max = 0.5

; `dp_norm_shift` and `background_weight_shift` will be rounded to nearest `norm_shift_precision`.
norm_shift_precision = 0.01

; If number of spots assigned to a gene less than or equal to this, `gene_efficiency[g]=1` for all rounds.
gene_efficiency_min_spots = 25

gene_efficiency_score_thresh = 0.7

; Spots used to compute `gene_efficiency` must have `dot_product_score` greater than `gene_efficiency_score_thresh`,
; difference to second best score greater than `gene_efficiency_score_diff_thresh` and intensity greater than
; `gene_efficiency_intensity_thresh`.
gene_efficiency_intensity_thresh = 0

gene_efficiency_intensity_thresh_percentile = 50

; When computing the dot product score, $\Delta_{s0g}$ between spot $s$ and gene $g$,
; rounds/channels with background already fit contribute less. The larger $\alpha$, the lower the contribution.
;
; Set $\alpha = 0$ to use the normal dot-product with no weighting.
alpha = 120

; Constant used in weighting factor when computing dot product score, $\Delta_{s0g}$ between spot $s$ and gene $g$.
beta = 1


[omp]
; The *omp* section contains parameters which are use to carry out orthogonal matching pursuit (omp) on every pixel,
; as well as how to convert the results of this to spot locations.


; Can specify z-planes to find spots on
; If 2 values provided, all z-planes between and including the values given will be used.
use_z =

; If `False`, gene coefficients are found through omp with normal least squares fitting.
; If `True`, gene coefficients are found through omp with weighted least squares fitting
; with rounds/channels which already containing genes contributing less.
weight_coef_fit = False

; To save time in `call_spots_omp`, coefficients only found for pixels with intensity
; of absolute `spot_colors` greater than `initial_intensity_thresh`.
; Leave blank to set to determine using `initial_intensity_thresh_auto_param`
; It is also clamped between the `initial_intensity_thresh_min` and `initial_intensity_thresh_max`.
initial_intensity_thresh =

; If `initial_intensity_thresh` not given, it will be set to the
; `initial_intensity_thresh_percentile` percentile
; of the absolute intensity of all pixels on the mid z-plane of the central tile.
; It uses `nb.call_spots.abs_intensity_percentile`
initial_intensity_thresh_percentile = 50

; Min allowed value of `initial_intensity_thresh`.
initial_intensity_thresh_min = 0.001

; Max allowed value of `initial_intensity_thresh`.
initial_intensity_thresh_max = 0.2

; `initial_intensity_thresh` will be rounded to nearest `initial_intensity_precision` if not given.
initial_intensity_precision = 0.001

; The maximum number of genes that can be assigned to each pixel i.e. number of iterations of omp.
max_genes = 10

; Pixels only have coefficient found for a gene if that gene has absolute `dot_product_score` greater than this
; i.e. this is the stopping criterion for the OMP.
dp_thresh = 0.225

; When computing the dot product score, $\Delta_{sig}$ between spot $s$ and gene $g$ on iteration $i$ of *OMP*,
; rounds/channels with genes already fit to them, contribute less. The larger $\alpha$, the lower the contribution.
;
; Set $\alpha = 0$ to use the normal dot-product with no weighting.
alpha = 120

; Constant used in weighting factor when computing dot product score, $\Delta_{sig}$ between spot $s$ and gene $g$ on
; iteration $i$ of *OMP*.
beta = 1

; To detect spot in coefficient image of each gene, pixel needs to be above dilation with structuring element which is
; a square (`np.ones`) of width `2*radius_xy-1` in the xy plane.
radius_xy = 3

; To detect spot in coefficient image of each gene, pixel needs to be above dilation with structuring element which is
; cuboid (`np.ones`) with width `2*radius_z-1` in z direction. Must be more than 1 to be 3D.
radius_z = 2

; spot_shape specifies the neighbourhood about each spot in which we count coefficients which contribute to score.
; It is either given through `file_names['omp_spot_shape']` or computed using the below parameters with shape prefix.
; Maximum Y, X, Z size of spot_shape.
; Will be cropped if there are zeros at the extremities.
shape_max_size = 27, 27, 9

; For spot to be used to find `spot_shape`, it must have this many pixels
; around it on the same z-plane that have a positive coefficient.
; If 3D, also, require 1 positive pixel on each neighbouring plane (i.e. 2 is added to this value).
shape_pos_neighbour_thresh = 9

; Spots are isolated if nearest neighbour (across all genes) is further away than this.
; Only isolated spots are used to find `spot_shape`.
shape_isolation_dist = 10

; If the mean absolute coefficient sign is less than this in a region near a spot,
; the expected coefficient in `spot_shape` is set to 0.
; The maximum mean coefficient sign is 1, so must be less than this.
shape_sign_thresh = 0.4

; The function c / (c + high_coef_bias) is applied to every coefficient before being mean weighted with the mean spot 
; shape if its spot shape is expected to be positive. If the coefficient is negative, then it is set to 0. The higher 
; the high_coef_bias, the more importance placed on large coefficients. At high_coef_bias = 0, all positive 
; coefficients have equal importance to the scoring.
high_coef_bias = 0.1

; Any gene OMP score below this threshold for a spot is not saved. Used to cut out terrible gene reads.
score_threshold = 0.001


[thresholds]
; The *thresholds* section contains the thresholds used to determine which spots pass a quality thresholding process
; such that we consider their gene assignments legitimate.


; Final accepted reference and OMP spots both require `intensity > thresholds[intensity]`.
; If not given, will be set to same value as `nb.call_spots.gene_efficiency_intensity_thresh`.
; intensity for a really intense spot is about 1 so `intensity_thresh` should be less than this.
intensity =

; Final accepted spots are those which pass quality_threshold which is
; `nb.ref_spots.score > thresholds[score_ref]` and `nb.ref_spots.intensity > intensity_thresh`.
; quality_threshold requires score computed with *coppafish/call_spots/dot_prodduct/dot_product_score* to exceed this.
; Max score is 1 so must be below this.
score_ref = 0.25

; Final accepted OMP spots are those which pass quality_threshold which is:
; `score > thresholds[score_omp]` and `intensity > thresholds[intensity]`. `score` is given by:
; `score = (score_omp_multiplier * n_neighbours_pos + n_neighbours_neg) /
;   (score_omp_multiplier * n_neighbours_pos_max + n_neighbours_neg_max)`
; Max score is 1 so `score_thresh` should be less than this.
;
; 0.15 if more concerned for missed spots than false positives.
score_omp = 0.263

score_prob = 0.7

; Final accepted OMP spots are those which pass quality_threshold which is:
; `score > thresholds[score_omp]` and `intensity > thresholds[intensity]`. `score` is given by:
; `score = (score_omp_multiplier * n_neighbours_pos + n_neighbours_neg) /
;   (score_omp_multiplier * n_neighbours_pos_max + n_neighbours_neg_max)`
;
; 0.45 if more concerned for missed spots than false positives.
score_omp_multiplier = 0.95


[reg_to_anchor_info]
; Information relevant to the separate round registration


; Positions of bottom left corner of squares that we are comparing
full_anchor_y0 = 0
full_anchor_x0 = 0
partial_anchor_y0 = 0
partial_anchor_x0 = 0

; Side length of squares that we are comparing
side_length =<|MERGE_RESOLUTION|>--- conflicted
+++ resolved
@@ -195,72 +195,6 @@
 ; printed to the terminal.
 minimum_print_severity = 20
 
-<<<<<<< HEAD
-=======
-software_version = 0.0.0
-
-revision_hash = 
-
-
-[scale]
-; The parameters specify how to filter raw images and compute the scale factors to save the extracted images as 
-; `np.uint16`.
-
-; Each filtered image is multiplied by scale. This is because
-; the image is saved as uint16 so to gain information from the decimal points,
-; should multiply image so max pixel number is in the 10,000s (less than 65,536).
-; Leave empty to auto-detect using `scale_norm`.
-scale =
-
-; If `scale` not given, `scale = scale_norm/max(scale_image)`.
-; Where `scale_image` is the `n_channels x n_y x n_x x n_z` image belonging to the
-; central tile (saved as `nb.extract_debug.scale_tile`) of round 0 after filtering and smoothing.
-;
-; Must be less than `np.iinfo(np.uint16).max - config['basic_info']['tile_pixel_value_shift']`
-; which is typically $65535 - 15000 = 50535$.
-scale_norm = 35000
-
-; Analogous to `scale` but have different normalisation for anchor round/anchor channel as not
-; used in final spot_colors.
-; Leave empty to auto-detect using `scale_norm`.
-scale_anchor =
-
-; Radius of averaging filter to do smoothing of filtered image.
-; Provide two numbers to do 2D smoothing and three numbers to do 3D smoothing.
-; Typical *2D*: `2, 2`. Typical *3D*: `1, 1, 2`.
-; Recommended use is in *3D* only as it incorporates information between z-planes which
-; filtering with difference of hanning kernels does not.
-;
-; Size of `r_smooth` has big influence on time taken for smoothing.
-; For a `2048 x 2048 x 50` image:
-;
-; * `r_smooth = 1, 1, 2`: 2.8 seconds
-;
-; * `r_smooth = 2, 2, 2`: 8.5 seconds
-;
-; Leave empty to do no smoothing.
-r_smooth =
-
-; Filtering is done with a 2D difference of hanning filter with inner radius `r1` within which it is positive
-; and outer radius `r2` so annulus between `r1` and `r2` is negative.
-; Should be approx radius of spot. Typical = 3.
-;
-; For `r1 = 3` and `r2 = 6`, a `2048 x 2048 x 50` image took 4.1s.
-; For `2 <= r1 <= 5` and `r2` double this, the time taken seemed to be constant.
-;
-; Leave blank to auto detect using `r1_auto_microns micron`.
-r1 =
-
-; Filtering is done with a 2D difference of hanning filter with inner radius `r1` within which it is positive
-; and outer radius `r2` so annulus between `r1` and `r2` is negative.
-; Should be approx radius of spot. Typical = 6.
-; Leave blank to set to twice `r1`.
-r2 =
-
-; If `r1` not specified, will convert to units of pixels from this micron value.
-r1_auto_microns = 0.5
-
->>>>>>> ef128e8a
 
 [extract]
 ; The *extract* section contains parameters which specify how to save the untiltered, raw microscope images to produce
@@ -274,12 +208,6 @@
 ; Want this to be large so can run pipeline while collecting data.
 wait_time = 21600
 
-<<<<<<< HEAD
-=======
-; whether or not we have a dapi image in each round
-continuous_dapi = True
-
->>>>>>> ef128e8a
 
 [filter]
 ; Here we specify filtering parameters used to filter raw, extracted images which are then re-saved in a new location 
@@ -567,15 +495,11 @@
 ; to each imaging round/channel are found from the shifts found in the *register_initial* section.
 
 
-<<<<<<< HEAD
-subvols = 5, 8, 8
-=======
 bead_radii = 10, 11, 12
 
 sample_factor_yx = 4
 
 window_radius = 8
->>>>>>> ef128e8a
 
 smooth_sigma = 40
 
@@ -603,14 +527,7 @@
 
 icp_max_iter = 50
 
-<<<<<<< HEAD
-round_registration_channel =
-
-sobel = False
-
-
-=======
->>>>>>> ef128e8a
+
 [call_spots]
 ; The *call_spots* section contains parameters which determine how the `bleed_matrix` and `gene_efficiency`
 ; are computed, as well as how a gene is assigned to each spot found on the ref_round/ref_channel.
