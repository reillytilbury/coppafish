--- conflicted
+++ resolved
@@ -42,37 +42,12 @@
     z_min, z_max = z_chunk * z_chunk_size, min((z_chunk + 1) * z_chunk_size, len(nbp_basic.use_z))
     pixel_yxz_tz = np.zeros((0, 3), dtype=np.int16)
     pixel_colours_tz = np.zeros((0, n_rounds, n_channels), dtype=np.float32)
-<<<<<<< HEAD
-    if nbp_basic.use_preseq:
-        pixel_colours_t1, pixel_yxz_t1, _ = spot_colors.base.get_spot_colors(
-            spot_colors.base.all_pixel_yxz(nbp_basic.tile_sz, nbp_basic.tile_sz, np.arange(z_min, z_max)),
-            int(tile),
-            transform,
-            nbp_file,
-            nbp_basic,
-            nbp_extract,
-            nbp_filter,
-            return_in_bounds=True,
-        )
-    else:
-        pixel_colours_t1, pixel_yxz_t1 = spot_colors.base.get_spot_colors(
-            spot_colors.base.all_pixel_yxz(nbp_basic.tile_sz, nbp_basic.tile_sz, np.arange(z_min, z_max + 1)),
-            int(tile),
-            transform,
-            nbp_file,
-            nbp_basic,
-            nbp_extract,
-            nbp_filter,
-            return_in_bounds=True,
-        )
-=======
     colour_tuple = spot_colors.base.get_spot_colors(
         yxz_base=spot_colors.base.all_pixel_yxz(nbp_basic.tile_sz, nbp_basic.tile_sz, np.arange(z_min, z_max)),
         t=tile, transform=transform, bg_scale=nbp_filter.bg_scale, file_type=nbp_extract.file_type, nbp_file=nbp_file,
         nbp_basic=nbp_basic, return_in_bounds=True,
     )
     pixel_colours_t1, pixel_yxz_t1 = colour_tuple[0], colour_tuple[1]
->>>>>>> af69c147
     pixel_colours_t1 = pixel_colours_t1.astype(np.float32) / colour_norm_factor
     pixel_yxz_tz = np.append(pixel_yxz_tz, pixel_yxz_t1, axis=0)
     pixel_colours_tz = np.append(pixel_colours_tz, pixel_colours_t1, axis=0)
