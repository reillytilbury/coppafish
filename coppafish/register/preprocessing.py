import os
import pickle
import itertools
import numpy as np
from tqdm import tqdm
from skimage.filters import sobel
from coppafish.setup import NotebookPage
from coppafish.utils.npy import load_tile


def load_reg_data(nbp_file: NotebookPage, nbp_basic: NotebookPage, config: dict):
    """
    Function to load in pkl file of previously obtained registration data if it exists.
    Args:
        nbp_file: File Names notebook page
        nbp_basic: Basic info notebook page
        config: register page of config dictionary
    Returns:
        registration_data: dictionary with the following keys
        * round_registration (dict) with keys:
            * completed (list)
            * position ( (z_subvols x y subvols x x_subvols) x 3 ) ndarray
            * round_shift ( n_tiles x n_rounds x (z_subvols x y subvols x x_subvols) x 3 ) ndarray
            * round_shift_corr ( n_tiles x n_rounds x (z_subvols x y subvols x x_subvols) ) ndarray
            * round_transform_raw (n_tiles x n_rounds x 3 x 4) ndarray
            * round_transform (n_tiles x n_rounds x 3 x 4) ndarray
        * channel_registration (dict) with keys:
            * completed (list)
            * channel_transform (n_tiles x n_channels x 3 x 4) ndarray
            * channel_shift_corr ( n_tiles x n_channels x (z_subvols x y subvols x x_subvols) ) ndarray
            * reference_round (n_tiles) ndarray
        * initial_transform (n_tiles x n_rounds x n_channels x 3 x 4) ndarray

    """
    # Check if the registration data file exists
    if os.path.isfile(os.path.join(nbp_file.output_dir, 'registration_data.pkl')):
        with open(os.path.join(nbp_file.output_dir, 'registration_data.pkl'), 'rb') as f:
            registration_data = pickle.load(f)
    else:
        n_tiles, n_rounds, n_channels = nbp_basic.n_tiles, nbp_basic.n_rounds, nbp_basic.n_channels
        z_subvols, y_subvols, x_subvols = config['z_subvols'], config['y_subvols'], config['x_subvols']
        round_registration = {'tiles_completed': [], 'position': np.zeros((z_subvols * y_subvols * x_subvols, 3)),
                              'round_shift': np.zeros((n_tiles, n_rounds, z_subvols * y_subvols * x_subvols, 3)),
                              'round_shift_corr': np.zeros((n_tiles, n_rounds, z_subvols * y_subvols * x_subvols)),
                              'round_transform_raw': np.zeros((n_tiles, n_rounds, 3, 4)),
                              'round_transform': np.zeros((n_tiles, n_rounds, 3, 4))}
<<<<<<< HEAD
        channel_registration = {'channel_transform': np.zeros((nbp_basic.n_tiles, nbp_basic.n_channels, 3, 4)),
=======
        channel_registration = {'channel_transform': np.zeros((n_channels, 3, 4)),
>>>>>>> 742c43dc
                                'cam_mse': np.zeros((len(set(nbp_basic.channel_camera)), 50))}
        registration_data = {'round_registration': round_registration,
                             'channel_registration': channel_registration,
                             'initial_transform': np.zeros((n_tiles, n_rounds, n_channels, 4, 3))
                             }
    return registration_data


def save_compressed_image(output_dir: str, image: np.ndarray, t: int, r: int, c: int, filter: bool = False):
    """
    Save low quality cropped images for reg diagnostics

    Args:
        output_dir: string of output directory
        image: zyx image to be saved in compressed form
        t: tile
        r: round
        c: channel

    Returns:
        N/A
    """

    # Check directory exists otherwise create it
    if not os.path.isdir(os.path.join(output_dir, 'reg_images')):
        os.makedirs(os.path.join(output_dir, 'reg_images'))
    if filter:
        image = sobel(image)

    mid_z, mid_y, mid_x = image.shape[0] // 2, image.shape[1] // 2, image.shape[2] // 2
    # save a small subset for reg diagnostics
    small_im = image[mid_z - 5: mid_z + 5, mid_y - 250: mid_y + 250, mid_x - 250: mid_x + 250]
    small_im = (small_im * 255 / np.max(small_im)).astype(np.uint8)
    np.save(os.path.join(output_dir, 'reg_images/') + 't' + str(t) + 'r' + str(r) + 'c' + str(c), small_im)


def replace_scale(transform: np.ndarray, scale: np.ndarray):
    """
    Function to replace the diagonal of transform with new scales
    Args:
        transform: n_tiles x n_rounds x 3 x 4 or n_tiles x n_channels x 3 x 4 of zyx affine transforms
        scale: 3 x n_tiles x n_rounds or 3 x n_tiles x n_channels of zyx scales

    Returns:
        transform: n_tiles x n_rounds x 3 x 4 or n_tiles x n_channels x 3 x 4 of zyx affine transforms
    """
    # Loop through dimensions i: z = 0, y = 1, x = 2
    for i in range(3):
        transform[:, :, i, i] = scale[i]

    return transform


def populate_full(sublist_1, list_1, sublist_2, list_2, array):
    """
    Function to convert array from len(sublist1) x len(sublist2) to len(list1) x len(list2), listing elems not in
    sub-lists as 0
    Args:
        sublist_1: sublist in the 0th dim
        list_1: entire list in 0th dim
        sublist_2: sublist in the 1st dim
        list_2: entire list in 1st dim
        array: array to be converted (dimensions len(sublist 1) x len(sublist2) x 3 x 4)

    Returns:
        full_array: len(list1) x len(list2) x 3 x 4 ndarray
    """
    full_array = np.zeros((len(list_1), len(list_2), 3, 4))
    for i in range(len(sublist_1)):
        for j in range(len(sublist_2)):
            full_array[sublist_1[i], sublist_2[j]] = array[i, j]
    return full_array


def yxz_to_zyx(image: np.ndarray):
    """
    Function to convert image from yxz to zyx
    Args:
        image: yxz image

    Returns:
        image_new: zyx image
    """
    image = np.swapaxes(image, 0, 2)
    image = np.swapaxes(image, 1, 2)
    return image


def n_matches_to_frac_matches(n_matches: np.ndarray, spot_no: np.ndarray):
    """
    Function to convert n_matches to fraction of matches
    Args:
        n_matches: n_rounds x n_channels_use x n_iters
        spot_no: n_rounds x n_channels_use

    Returns:
        frac_matches: n_tiles x n_rounds x n_channels x n_iters
    """
    frac_matches = np.zeros_like(n_matches, dtype=np.float32)

    for r in range(frac_matches.shape[0]):
        for c in range(frac_matches.shape[1]):
            frac_matches[r, c] = n_matches[r, c] / spot_no[r, c]

    return frac_matches


def split_3d_image(image, z_subvolumes, y_subvolumes, x_subvolumes, z_box, y_box, x_box):
    """
    Splits a 3D image into y_subvolumes * x_subvolumes * z_subvolumes subvolumes.
    NOTE: z_box, y_box and x_box must be even numbers!

    Parameters
    ----------
    image : (nx x ny x nx) ndarray
        The 3D image to be split.
    y_subvolumes : int
        The number of subvolumes to split the image into in the y dimension.
    x_subvolumes : int
        The number of subvolumes to split the image into in the x dimension.
    z_subvolumes : int
        The number of subvolumes to split the image into in the z dimension.

    Returns
    -------
    subvolume : (z_subvols, y_subvols, x_subvols x z_box x y_box x z_box) ndarray
        An array of subvolumes. The first three dimensions index the subvolume, the rest store the actual data.
    position: ndarray
        (y_subvolumes * x_subvolumes * z_sub_volumes) x 3 The middle coord of each subtile
    """
    z_image, y_image, x_image = image.shape

    # Allow 0.5 of a box either side and then split the middle with subvols evenly spaced points, ie into subvols - 1
    # intervals. Then use integer division. e.g actual unit distance is 12.5, this gives a unit distance of 12 so
    # should never overshoot
    if z_subvolumes > 1:
        z_unit = (z_image - z_box) // (z_subvolumes - 1)
    else:
        z_unit = 0
    y_unit = (y_image - y_box) // (y_subvolumes - 1)
    x_unit = (x_image - x_box) // (x_subvolumes - 1)

    # Create an array to store the subvolumes in
    subvolume = np.zeros((z_subvolumes, y_subvolumes, x_subvolumes, z_box, y_box, x_box))

    # Create an array to store the positions in
    position = np.zeros((z_subvolumes, y_subvolumes, x_subvolumes, 3))

    # Split the image into subvolumes and store them in the array
    for z in range(z_subvolumes):
        for y in range(y_subvolumes):
            for x in range(x_subvolumes):
                z_centre, y_centre, x_centre = z_box//2 + z * z_unit, y_box//2 + y * y_unit, x_box//2 + x * x_unit
                z_start, z_end = z_centre - z_box//2, z_centre + z_box//2
                y_start, y_end = y_centre - y_box//2, y_centre + y_box//2
                x_start, x_end = x_centre - x_box//2, x_centre + x_box//2

                subvolume[z, y, x] = image[z_start:z_end, y_start:y_end, x_start:x_end]
                position[z, y, x] = np.array([(z_start + z_end)//2, (y_start + y_end)//2, (x_start + x_end)//2])

    # Reshape the position array
    position = np.reshape(position, (z_subvolumes * y_subvolumes * x_subvolumes, 3))

    return subvolume, position


def compose_affine(A1, A2):
    """
    Function to compose 2 affine transfroms
    Args:
        A1: 3 x 4 affine transform
        A2: 3 x 4 affine transform
    Returns:
        A1 * A2: Composed Affine transform
    """
    # Add Final row, compose and then get rid of final row
    A1 = np.vstack((A1, np.array([0, 0, 0, 1])))
    A2 = np.vstack((A2, np.array([0, 0, 0, 1])))

    composition = (A1 @ A2)[:3, :4]

    return composition


def invert_affine(A):
    """
    Function to invert affine transform.
    Args:
        A: 3 x 4 affine transform

    Returns:
        inverse: 3 x 4 affine inverse transform
    """
    inverse = np.zeros((3, 4))

    inverse[:3, :3] = np.linalg.inv(A[:3, :3])
    inverse[:, 3] = -np.linalg.inv(A[:3, :3]) @ A[:, 3]

    return inverse


def yxz_to_zyx_affine(A: np.ndarray, new_origin: np.ndarray = np.array([0, 0, 0])):
    """
        Function to convert 4 x 3 matrix in y, x, z coords into a 3 x 4 matrix of z, y, x coords.

        Args:
            A: Original transform in old format (4 x 3)
            new_origin: Origin of new coordinate system in z, y, x coords

        Returns:
            A_reformatted: 3 x 4 transform with associated changes
            """
    # convert A to 3 x 4
    A = A.T

    # Append a bottom row to A
    A = np.vstack((A, np.array([0, 0, 0, 1])))

    # Now get the change of basis matrix to go from yxz to zyx. This is just obtained by rolling first 3 rows + cols
    # of the identity matrix right by 1
    C = np.eye(4)
    C[:3, :3] = np.roll(C[:3, :3], 1, axis=1)

    # Change basis and remove the final row
    A = (np.linalg.inv(C) @ A @ C)[:3, :4]

    # Add new origin conversion for zyx shift, need to do this after changing basis so that the matrix is in zyx coords
    A[:, 3] += (A[:3, :3] - np.eye(3)) @ new_origin

    return A


def zyx_to_yxz_affine(A: np.ndarray, new_origin: np.ndarray = np.array([0, 0, 0])):
    """
    Function to convert 3 x 4 matrix in z, y, x coords into a 4 x 3 matrix of y, x, z coords

    Args:
        A: Original transform in old format (3 x 4)
        new_origin: new origin to use for the transform (zyx)

    Returns:
        A_reformatted: 4 x 3 transform with associated changes

    """
    # Add new origin conversion for zyx shift, need to do this before changing basis
    A[:, 3] += (A[:3, :3] - np.eye(3)) @ new_origin

    # Append a bottom row
    A = np.vstack((A, np.array([0, 0, 0, 1])))

    # First, change basis to yxz
    C = np.eye(4)
    C[:3, :3] = np.roll(C[:3, :3], -1, axis=1)

    # compute the matrix in the new basis, remove the final row and transpose to get 4 x 3
    A = (np.linalg.inv(C) @ A @ C)[:3, :4].T

    return A


def custom_shift(array: np.ndarray, offset: np.ndarray, constant_values=0):
    """
    Custom-built function to compute array shifted by a certain offset
    Args:
        array: array to be shifted
        offset: shift value (must be int)
        constant_values: by default this is 0

    Returns:
        new_array: array shifted by offset with constant value 0
    """
    array = np.asarray(array)
    offset = np.atleast_1d(offset)
    assert len(offset) == array.ndim
    new_array = np.empty_like(array)

    def slice1(o):
        return slice(o, None) if o >= 0 else slice(0, o)

    new_array[tuple(slice1(o) for o in offset)] = (
        array[tuple(slice1(-o) for o in offset)])

    for axis, o in enumerate(offset):
        new_array[(slice(None),) * axis +
                  (slice(0, o) if o >= 0 else slice(o, None),)] = constant_values

    return new_array


def merge_subvols(position, subvol):
    """
    Function to merge subvolumes together into one image
    Args:
        position: n_subvols x 3 array of positions of bottom left of subvols (zyx)
        subvol: n_subvols x z_box x y_box x x_box array of subvols

    Returns:
        merged: merged image (size will depend on amount of overlap)
    """
    # set min values to 0
    position -= np.min(position, axis=0)
    z_box, y_box, x_box = subvol.shape[1:]
    # Get the min and max values of the position, use this to get the size of the merged image and initialise it
    max_pos = np.max(position, axis=0)
    merged = np.zeros((max_pos + subvol.shape[1:]).astype(int))

    # Loop through the subvols and add them to the merged image at the correct position. If there is overlap, take the
    # final value
    for i in range(position.shape[0]):
        merged[position[i, 0]:position[i, 0] + z_box, position[i, 1]:position[i, 1] + y_box,
               position[i, 2]:position[i, 2] + x_box] = subvol[i]

    return merged


def generate_channel_reg_images(nb):
    """
    Function to generate the channel registration images
    Args:
        nb: Notebook
    """
    non_anchor_channels = [c for c in nb.basic_info.use_channels if c != nb.basic_info.anchor_channel]
    use_tiles = nb.basic_info.use_tiles
    # Instead of doing a double loop over tiles and non-anchor channels, we can do a single, combine these into a single
    # array and then loop over this
    with tqdm(total=len(use_tiles) * len(non_anchor_channels)) as pbar:
        for t, c in itertools.product(use_tiles, non_anchor_channels):
            pbar.set_description(f"Generating channel registration image for tile {t} and channel {c}")
            # TODO: Get this working with nb.register_Debug.reference_round
            # Get the image for the tile and channel
            im = yxz_to_zyx(load_tile(nb.file_names, nb.basic_info, t, 3, c))
            save_compressed_image(nb.file_names.output_dir, im, t, 3, c, True)
            pbar.update(1)<|MERGE_RESOLUTION|>--- conflicted
+++ resolved
@@ -44,11 +44,7 @@
                               'round_shift_corr': np.zeros((n_tiles, n_rounds, z_subvols * y_subvols * x_subvols)),
                               'round_transform_raw': np.zeros((n_tiles, n_rounds, 3, 4)),
                               'round_transform': np.zeros((n_tiles, n_rounds, 3, 4))}
-<<<<<<< HEAD
         channel_registration = {'channel_transform': np.zeros((nbp_basic.n_tiles, nbp_basic.n_channels, 3, 4)),
-=======
-        channel_registration = {'channel_transform': np.zeros((n_channels, 3, 4)),
->>>>>>> 742c43dc
                                 'cam_mse': np.zeros((len(set(nbp_basic.channel_camera)), 50))}
         registration_data = {'round_registration': round_registration,
                              'channel_registration': channel_registration,
