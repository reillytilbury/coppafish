import os
import nd2
import scipy
import numpy as np
import skimage
<<<<<<< HEAD
import pickle
=======
import time
import joblib
from scipy.ndimage import gaussian_filter, zoom
>>>>>>> af69c147
from tqdm import tqdm
from sklearn.linear_model import HuberRegressor
from typing import Optional, Tuple
from .. import logging
from .. import utils
from ..register import preprocessing


def find_shift_array(subvol_base, subvol_target, position, r_threshold):
    """
    This function takes in 2 3d images which have already been split up into 3d subvolumes. We then find the shift from
    each base subvolume to its corresponding target subvolume.
    NOTE: This function does allow matching to non-corresponding subvolumes in z.
    NOTE: This function performs flattening of the output arrays, and this is done according to np.reshape.
    Args:
        subvol_base: Base subvolume array (n_z_subvolumes, n_y_subvolumes, n_x_subvolumes, z_box, y_box, x_box)
        subvol_target: Target subvolume array (n_z_subvolumes, n_y_subvolumes, n_x_subvolumes, z_box, y_box, x_box)
        position: Position of centre of subvolumes in base array (n_z_subvolumes, n_y_subvolumes, n_x_subvolumes, 3)
        r_threshold: measure of shift quality. If the correlation between corrected base subvol and fixed target
        subvol is beneath this, we store shift as [nan, nan, nan]
    Returns:
        shift: 2D array, with first dimension referring to subvolume index and final dim referring to shift
        (n_z_subvolumes * n_y_subvolumes * n_x_subvolumes, 3)
        shift_corr: 2D array, with first dimension referring to subvolume index and final dim referring to
        shift_corr coef (n_z_subvolumes * n_y_subvolumes * n_x_subvolumes, 1)
    """
    if subvol_base.shape != subvol_target.shape:
        logging.error(ValueError("Subvolume arrays have different shapes"))
    z_subvolumes, y_subvolumes, x_subvolumes = subvol_base.shape[0], subvol_base.shape[1], subvol_base.shape[2]
    shift = np.zeros((z_subvolumes, y_subvolumes, x_subvolumes, 3))
    shift_corr = np.zeros((z_subvolumes, y_subvolumes, x_subvolumes))
    position = np.reshape(position, (z_subvolumes, y_subvolumes, x_subvolumes, 3))

    for y, x in tqdm(np.ndindex(y_subvolumes, x_subvolumes), desc="Computing subvolume shifts",
                     total=y_subvolumes * x_subvolumes):
            shift[:, y, x], shift_corr[:, y, x] = find_z_tower_shifts(
                subvol_base=subvol_base[:, y, x],
                subvol_target=subvol_target[:, y, x],
                position=position[:, y, x].copy(),
                pearson_r_threshold=r_threshold,
            )

    return np.reshape(shift, (shift.shape[0] * shift.shape[1] * shift.shape[2], 3)), np.reshape(
        shift_corr, shift.shape[0] * shift.shape[1] * shift.shape[2]
    )


def find_z_tower_shifts(subvol_base, subvol_target, position, pearson_r_threshold, z_neighbours=1):
    """
    This function takes in 2 split up 3d images along one tower of subvolumes in z and computes shifts for each of these
    to its nearest neighbour subvol
    Args:
        subvol_base: (n_z_subvols, z_box, y_box, x_box) Base subvolume array (this is a z-tower of n_z_subvols base
        subvolumes)
        subvol_target: (n_z_subvols, z_box, y_box, x_box) Target subvolume array (this is a z-tower of n_z_subvols
        target subvolumes)
        position: (n_z_subvols, 3) Position of centre of subvolumes (z, y, x)
        pearson_r_threshold: (float) threshold of correlation used in degenerate cases
        z_neighbours: (int) number of neighbouring sub-volumes to merge with the current sub-volume to compute the shift
    Returns:
        shift: (n_z_subvols, 3) shift of each subvolume in z-tower
        shift_corr: (n_z_subvols, 1) correlation coefficient of each subvolume in z-tower
    """
    position = position.astype(int)
    # for the purposes of this section, we'll take position to be the bottom left corner of the subvolume
    position = position - np.array([subvol_base.shape[1], subvol_base.shape[2], subvol_base.shape[3]]) // 2
    z_subvolumes = subvol_base.shape[0]
    z_box = subvol_base.shape[1]
    shift = np.zeros((z_subvolumes, 3))
    shift_corr = np.zeros(z_subvolumes)
    for z in range(z_subvolumes):
        z_start, z_end = int(max(0, z - z_neighbours)), int(min(z_subvolumes, z + z_neighbours + 1))
        merged_subvol_target = preprocessing.merge_subvols(
            position=np.copy(position[z_start:z_end]), subvol=subvol_target[z_start:z_end]
        )
        merged_subvol_base = np.zeros_like(merged_subvol_target)
        merged_subvol_base_windowed = np.zeros_like(merged_subvol_target)
        merged_subvol_min_z = position[z_start, 0]
        current_box_min_z = position[z, 0]
        merged_subvol_start_z = current_box_min_z - merged_subvol_min_z
        merged_subvol_base[merged_subvol_start_z : merged_subvol_start_z + z_box] = subvol_base[z]
        # window the images
        merged_subvol_target_windowed = preprocessing.window_image(merged_subvol_target)
        merged_subvol_base_windowed[merged_subvol_start_z : merged_subvol_start_z + z_box] = preprocessing.window_image(
            subvol_base[z]
        )
        # Now we have the merged subvolumes, we can compute the shift
        shift[z], _, _ = skimage.registration.phase_cross_correlation(
            reference_image=merged_subvol_target_windowed,
            moving_image=merged_subvol_base_windowed,
            upsample_factor=10,
            disambiguate=True,
            overlap_ratio=0.5,
        )
        # compute pearson correlation coefficient
        shift_base = preprocessing.custom_shift(merged_subvol_base, shift[z].astype(int))
        mask = (shift_base != 0) * (merged_subvol_target != 0)
        if np.sum(mask) == 0:
            shift_corr[z] = 0
        else:
            shift_corr[z] = np.corrcoef(shift_base[mask], merged_subvol_target[mask])[0, 1]
        if shift_corr[z] < pearson_r_threshold:
            shift[z] = np.array([np.nan, np.nan, np.nan])

    return shift, shift_corr


def find_zyx_shift(subvol_base, subvol_target, pearson_r_threshold=0.9):
    """
    This function takes in 2 3d images and finds the optimal shift from one to the other. We use a phase cross
    correlation method to find the shift.
    Args:
        subvol_base: Base subvolume array (this will contain a lot of zeroes) (n_z_pixels, n_y_pixels, n_x_pixels)
        subvol_target: Target subvolume array (this will be a merging of subvolumes with neighbouring subvolumes)
        (nz_pixels2, n_y_pixels2, n_x_pixels2) size 2 >= size 1
        pearson_r_threshold: Threshold used to accept a shift as valid (float)

    Returns:
        shift: zyx shift (3,)
        shift_corr: correlation coefficient of shift (float)
    """
    if subvol_base.shape != subvol_target.shape:
        logging.error(ValueError("Subvolume arrays have different shapes"))
    shift, _, _ = skimage.registration.phase_cross_correlation(
        reference_image=subvol_target, moving_image=subvol_base, upsample_factor=10
    )
    alt_shift = np.copy(shift)
    # now anti alias the shift in z. To do this, consider that the other possible aliased z shift is the either one
    # subvolume above or below the current shift. (In theory, we could also consider the subvolume 2 above or below,
    # but this is unlikely to be the case in practice as we are already merging subvolumes)
    if shift[0] > 0:
        alt_shift[0] = shift[0] - subvol_base.shape[0]
    else:
        alt_shift[0] = shift[0] + subvol_base.shape[0]

    # Now we need to compute the correlation coefficient of the shift and the anti aliased shift
    shift_base = preprocessing.custom_shift(subvol_base, shift.astype(int))
    alt_shift_base = preprocessing.custom_shift(subvol_base, alt_shift.astype(int))
    # Now compute the correlation coefficients. First create a mask of the nonzero values
    mask = shift_base != 0
    shift_corr = np.corrcoef(shift_base[mask], subvol_target[mask])[0, 1]
    if np.isnan(shift_corr):
        shift_corr = 0.0
    mask = alt_shift_base != 0
    alt_shift_corr = np.corrcoef(alt_shift_base[mask], subvol_target[mask])[0, 1]
    if np.isnan(alt_shift_corr):
        alt_shift_corr = 0.0
    mask = subvol_base != 0
    base_corr = np.corrcoef(subvol_base[mask], subvol_target[mask])[0, 1]
    if np.isnan(base_corr):
        base_corr = 0.0

    # Now return the shift with the highest correlation coefficient
    if alt_shift_corr > shift_corr:
        shift = alt_shift
        shift_corr = alt_shift_corr
    if base_corr > shift_corr:
        shift = np.array([0, 0, 0])
        shift_corr = base_corr
    # Now check if the correlation coefficient is above the threshold. If not, set the shift to nan
    if shift_corr < pearson_r_threshold:
        shift = np.array([np.nan, np.nan, np.nan])
        shift_corr = np.nanmax([shift_corr, alt_shift_corr, base_corr])

    return shift, shift_corr


# ols regression to find transform from shifts
def ols_regression(shift, position):
    """
    Args:
        shift: (z_sv x y_sv x x_sv) x 3 array which of shifts in zyx format
        position: (z_sv x y_sv x x_sv) x 3 array which of positions in zyx format
    Returns:
        transform: 3 x 4 affine transform in yxz format with final col being shift
    """

    # We are going to get rid of the shifts where any of the values are nan for regression
    position = position[~np.isnan(shift[:, 0])]
    shift = shift[~np.isnan(shift[:, 0])]

    new_position = position + shift
    position = np.vstack((position.T, np.ones(shift.shape[0]))).T

    # Now compute the regression
    transform, _, _, _ = np.linalg.lstsq(position, new_position, rcond=None)

    # Unsure what taking transpose means for off diagonals here
    return transform.T


def huber_regression(shift, position, predict_shift=True):
    """
    Function to predict shift as a function of position using robust huber regressor. If we do not have >= 3 z-coords
    in position, the z-coords of the affine transform will be estimated as no scaling, and a shift of mean(shift).
    Args:
        shift: n_tiles x 3 ndarray of zyx shifts
        position: n_tiles x 2 ndarray of yx tile coords or n_tiles x 3 ndarray of zyx tile coords
        predict_shift: If True, predict shift as a function of position. If False, predict position as a function of
        position. Default is True. Difference is that if false, we add 1 to each diagonal of the transform matrix.
    Returns:
        transform: 3 x 3 matrix where each row predicts shift of z y z as a function of y index, x index and the final
        row is the offset at 0,0
        or 3
    """
    # We are going to get rid of the shifts where any of the values are nan for regression
    position = position[~np.isnan(shift[:, 0])]
    shift = shift[~np.isnan(shift[:, 0])]
    # Check if we have any shifts to predict
    if len(shift) == 0 and predict_shift:
        transform = np.zeros((3, 4))
        return transform
    elif len(shift) == 0 and not predict_shift:
        transform = np.eye(3, 4)
        return transform
    # Do robust regression
    # Check we have at least 3 z-coords in position
    if len(set(position[:, 0])) <= 2:
        z_coef = np.array([0, 0, 0])
        z_shift = np.mean(shift[:, 0])
        logging.warn(
            "Fewer than 3 z-coords in position. Setting z-coords of transform to no scaling and shift of mean(shift)"
        )
    else:
        huber_z = HuberRegressor(epsilon=2, max_iter=400, tol=1e-4).fit(X=position, y=shift[:, 0])
        z_coef = huber_z.coef_
        z_shift = huber_z.intercept_
    huber_y = HuberRegressor(epsilon=2, max_iter=400, tol=1e-4).fit(X=position, y=shift[:, 1])
    huber_x = HuberRegressor(epsilon=2, max_iter=400, tol=1e-4).fit(X=position, y=shift[:, 2])
    transform = np.vstack(
        (
            np.append(z_coef, z_shift),
            np.append(huber_y.coef_, huber_y.intercept_),
            np.append(huber_x.coef_, huber_x.intercept_),
        )
    )
    if not predict_shift:
        transform += np.eye(3, 4)

    return transform


<<<<<<< HEAD
# Bridge function for all functions in round registration
def round_registration(anchor_image: np.ndarray, round_image: list, t: int, round_ind: list,
                       config: dict, registration_data: dict, save_path: str):
=======
def optical_flow_register(target: np.ndarray, base: np.ndarray, sample_factor_yx: int = 4,
                          window_radius: int = 5, smooth_threshold: float = 0.9, smooth_sigma: float = 10,
                          clip_val: np.ndarray = np.ndarray([40, 40, 15]),
                          output_dir: str = '', file_name: str = ''):
>>>>>>> af69c147
    """
    Function to carry out optical flow registration on a single tile and round.

    Optical flow is computed using an iterative Lucas-Kanade method with 10 iterations and a window radius specified
    by the user.

    Bad regions are removed by thresholding the correlation coefficient of the optical flow and interpolating the flow
    in these regions. The interpolation is done by smoothing the optical flow and dividing by a smoothed indicator of
    the flow.

    Args:
<<<<<<< HEAD
        anchor_image: np.ndarray size [n_z, n_y, n_x] of the anchor image
        round_image: list of length n_rounds, where round_image[r] is  np.ndarray size [n_z, n_y, n_x] of round r
        t: int index of the tile
        round_ind: list (length n_rounds) of the round indices
        config: dict of configuration parameters for registration
        registration_data: dict of registration data (to be updated)
        save_path: str path to save the updated registration data
    """
    # Initialize variables from config
    z_subvols, y_subvols, x_subvols = config["subvols"]
    z_box, y_box, x_box = config["box_size"]
    r_thresh = config["pearson_r_thresh"]

    if config["sobel"]:
        anchor_image = skimage.filters.sobel(anchor_image)
        round_image = [skimage.filters.sobel(r) for r in round_image]

    # Now compute round shifts for this tile and the affine transform for each round
    for r in tqdm(range(len(round_image)), desc="Computing round shifts", total=len(round_image)):
        # Set progress bar title
        # next we split image into overlapping cuboids
        subvol_base, position = preprocessing.split_3d_image(
            image=anchor_image,
            z_subvolumes=z_subvols,
            y_subvolumes=y_subvols,
            x_subvolumes=x_subvols,
            z_box=z_box,
            y_box=y_box,
            x_box=x_box,
        )
        subvol_target, _ = preprocessing.split_3d_image(
            image=round_image[r],
            z_subvolumes=z_subvols,
            y_subvolumes=y_subvols,
            x_subvolumes=x_subvols,
            z_box=z_box,
            y_box=y_box,
            x_box=x_box,
        )
        # remove the round_image from memory
        round_image[r] = None

        # Find the subvolume shifts
        shift, corr = find_shift_array(subvol_base, subvol_target, position=position.copy(), r_threshold=r_thresh)
        transform = huber_regression(shift, position, predict_shift=False)
        # Append these arrays to the round_shift, round_shift_corr, round_transform and position storage
        # note: r is not the round index, but the index of the round in the round_image list so need to use round_ind
        registration_data["round_registration"]["shift"][t, round_ind[r]] = shift
        registration_data["round_registration"]["shift_corr"][t, round_ind[r]] = corr
        if registration_data["round_registration"]["position"].max() == 0:
            registration_data["round_registration"]["position"] = position
        registration_data["round_registration"]["transform_raw"][t, round_ind[r]] = transform

        # Save the registration data
        with open(save_path, "wb") as f:
            pickle.dump(registration_data, f)
=======
        target: np.ndarray size [n_y, n_x, n_z] of the target image (this will be the round image)
        base: np.ndarray size [n_y, n_x, n_z] of the base image (this will be the anchor image)
        sample_factor_yx: int specifying how much to downsample the images in y and x before computing the optical flow
        window_radius: int specifying the window radius for the optical flow algorithm and correlation calculation
        (Note that this is the radius on the downsampled image, so a radius of 5 with a downsample factor of 4 will
        correspond to a radius of 20 on the original image)
        smooth_threshold: float specifying the threshold for the correlation coefficient to be considered for smoothing
        smooth_sigma: float specifying the standard deviation of the Gaussian filter to be used for smoothing the flow
        clip_val: np.ndarray size [3] of the clip value for the optical flow in y, x and z
        output_dir: str specifying the directory to save the optical flow information (flow, corr and smooth)
        file_name: str specifying the file name to save the optical flow information (flow, corr and smooth)

    """
    # Create the output directory if it does not exist
    folders = ['raw', 'corr', 'smooth']
    if not os.path.exists(output_dir):
        os.makedirs(output_dir)
        for folder in folders:
            os.makedirs(os.path.join(output_dir, folder))

    # convert the images to float32
    target = target.astype(np.float32)
    base = base.astype(np.float32)
    # down-sample the images
    target = target[::sample_factor_yx, ::sample_factor_yx]
    base = base[::sample_factor_yx, ::sample_factor_yx]
    # normalise each z-plane to have the mean 1
    target = target / np.mean(target, axis=(0, 1))[None, None, :]
    base = base / np.mean(base, axis=(0, 1))[None, None, :]
    # update clip_val based on down-sampling
    clip_val = np.array(clip_val, dtype=np.float32)
    clip_val[:2] = clip_val[:2] / sample_factor_yx

    # compute the optical flow
    flow = optical_flow_single(base=base, target=target, window_radius=window_radius, clip_val=clip_val,
                               chunks_yx=4, n_cores=16, loc=os.path.join(output_dir, 'raw', file_name))
    # compute the correlation between the base and target images within a small window of each pixel
    correlation = flow_correlation(base=base, target=target, flow=flow, win_size=np.array([6, 6, 2]),
                                   loc=os.path.join(output_dir, 'corr', file_name))
    # smooth the flow
    interpolate_flow(flow, correlation, threshold=smooth_threshold, sigma=smooth_sigma,
                     loc=os.path.join(output_dir, 'smooth', file_name))


def optical_flow_single(base: np.ndarray, target: np.ndarray, window_radius: int = 5,
                        clip_val: np.ndarray = np.ndarray([10, 10, 15]), upsample_factor_yx: int = 4,
                        chunks_yx: int = 4, n_cores: int = 16, loc: str = '') -> np.ndarray:
    """
    Function to carry out optical flow registration on 2 3D images.
    Args:
        base: np.ndarray size [n_y, n_x, n_z] of the base image
        target: np.ndarray size [n_y, n_x, n_z] of the target image
        window_radius: int specifying the window radius for the optical flow algorithm
        clip_val: np.ndarray size [3] of the clip value for the optical flow in y, x and z
        upsample_factor_yx: int specifying how much to upsample the optical flow in y and x
        chunks_yx: int specifying the number of subvolumes to split the images into in y and x
        n_cores: int specifying the number of cores to use for parallel processing
        loc: str specifying the location to save/ load the optical flow
    Returns:
        flow: np.ndarray size [3, n_y, n_x, n_z] of the optical flow
    """
    if os.path.exists(loc):
        # load the flow if it exists. As it is saved in the upsampled format, we need to downsample it
        flow = np.load(loc, mmap_mode='r')[::upsample_factor_yx, ::upsample_factor_yx]
        flow = flow.astype(np.float32)
        flow[:2] = flow[:2] / upsample_factor_yx
        return flow
    t_start = time.time()
    ny, nx, nz = target.shape
    yx_sub = int((ny / chunks_yx) * 1.25)
    target_sub, pos = preprocessing.split_3d_image(image=target,
                                                   z_subvolumes=1, y_subvolumes=chunks_yx, x_subvolumes=chunks_yx,
                                                   z_box=nz, y_box=yx_sub, x_box=yx_sub)
    base_sub, _ = preprocessing.split_3d_image(image=base,
                                               z_subvolumes=1, y_subvolumes=chunks_yx, x_subvolumes=chunks_yx,
                                               z_box=nz, y_box=yx_sub, x_box=yx_sub)
    # this next line assumes that the images are split into 1 subvolume in z (which we always do)
    target_sub, base_sub = target_sub[0], base_sub[0]
    # flatten dims 0 and 1
    target_sub = target_sub.reshape((chunks_yx ** 2, nz, yx_sub, yx_sub))
    base_sub = base_sub.reshape((chunks_yx ** 2, nz, yx_sub, yx_sub))
    # compute the optical flow (in parallel)
    n_cores = min(utils.system.get_core_count(), n_cores)
    print(f"Computing optical flow using {n_cores} cores")
    flow_sub = joblib.Parallel(n_jobs=n_cores)(
        joblib.delayed(skimage.registration.optical_flow_ilk)(target_sub[n],
                                                              base_sub[n],
                                                              radius=window_radius,
                                                              prefilter=True)
        for n in range(pos.shape[0]))
    flow_sub = np.array(flow_sub)
    # swap so axis 0 is z,y,x and axis 1 is the subvolume
    flow_sub = flow_sub.swapaxes(0, 1)
    # merge the subvolumes
    flow = np.array([preprocessing.merge_subvols(pos, flow_sub[i]) for i in range(3)])
    # now convert flow back to yxz
    flow = preprocessing.flow_zyx_to_yxz(flow)
    # clip the flow
    flow = np.array([np.clip(flow[i], -clip_val[i], clip_val[i]) for i in range(3)])
    # upsample the flow
    upsample_factor = (upsample_factor_yx, upsample_factor_yx, 1)
    flow_up = np.array([upsample_yx(flow[i], upsample_factor_yx, order=1) * upsample_factor[i] for i in
                        tqdm(range(3), desc="Upsampling raw flow")], dtype=np.float16)
    # save the flow
    if loc:
        # save in yxz format
        np.save(loc, flow_up)
    t_end = time.time()
    print("Optical flow computation took " + str(t_end - t_start) + " seconds")

    return flow


def flow_correlation(base: np.ndarray, target: np.ndarray, flow: np.ndarray, win_size: np.ndarray,
                     upsample_factor_yx: int = 4, loc: str = '') -> np.ndarray:
    """
    Compute the correlation between the base and target images within a small window of each pixel.
    This is done in a vectorized manner by reshaping the images into windows and then computing the correlation
    coefficient between the base and target images within each window. For this reason the window size must be a factor
    of the image size in each dimension.
    Args:
        base: n_y x n_x x n_z array of the base image
        target: n_y x n_x x n_z array of the target image
        flow: 3 x n_y x n_x x n_z array of flow in y, x and z
        win_size: 3 element array of the window size in y, x and z
        upsample_factor_yx: int specifying the upsample factor in y and x
        loc: str specifying the location to save/ load the correlation

    Returns:
        correlation: n_y x n_x x n_z array of correlation coefficients
    """
    t_start = time.time()
    if os.path.exists(loc):
        corr = np.load(loc, mmap_mode='r')[::upsample_factor_yx, ::upsample_factor_yx]
        return corr.astype(np.float32)
    ny, nx, nz = target.shape
    # apply the flow to the base image and compute the correlation between th shifted base and the target image
    coords = np.array(np.meshgrid(range(ny), range(nx), range(nz), indexing='ij'), dtype=np.float32)
    base_warped = skimage.transform.warp(base, coords + flow, order=0, mode="constant", cval=0)
    del coords, base, flow
    # divide base_warped and target by their max
    base_warped = base_warped / np.max(base_warped)
    target = target / np.max(target)
    # compute number of windows in each dimension
    n_win = np.array(target.shape) // win_size
    # reshape the images into windows
    base_warped = base_warped.reshape(n_win[0], win_size[0], n_win[1], win_size[1], n_win[2], win_size[2])
    target = target.reshape(n_win[0], win_size[0], n_win[1], win_size[1], n_win[2], win_size[2])
    # move the window dimensions to the front
    base_warped = np.moveaxis(base_warped, [0, 2, 4], [0, 1, 2])
    target = np.moveaxis(target, [0, 2, 4], [0, 1, 2])
    # Now reshape so the window dimensions and pixel dimensions are flattened
    base_warped = base_warped.reshape(np.product(n_win), np.product(win_size))
    target = target.reshape(np.product(n_win), np.product(win_size))
    # compute the correlation
    correlation = np.sum(base_warped * target, axis=1)
    # reshape the correlation back to the window dimensions
    correlation = correlation.reshape(n_win)
    # upsample the correlation to the original image size just by repeating the correlation values
    correlation = np.repeat(np.repeat(np.repeat(correlation, win_size[2], axis=2),
                                      win_size[1], axis=1), win_size[0], axis=0)
    # upsample
    correlation_up = upsample_yx(correlation, upsample_factor_yx, order=0).astype(np.float16)

    # save the correlation
    if loc:
        # save in yxz format
        np.save(loc, correlation_up)
    t_end = time.time()
    print("Computing correlation took " + str(t_end - t_start) + " seconds")
    return correlation


def interpolate_flow(flow: np.ndarray, correlation: np.ndarray, threshold: float = 0.95, sigma: float = 10,
                     upsample_factor_yx: int = 4, loc: str = ''):
    """
    Interpolate the flow based on the correlation between the base and target images
    Args:
        flow: 3 x n_y x n_x x n_z array of flow in y, x and z
        correlation: n_y x n_x x n_z array of correlation coefficients
        threshold: threshold for correlation coefficient
        sigma: standard deviation of the Gaussian filter
        upsample_factor_yx: int specifying the upsample factor in y and x
        loc: str specifying the location to save/ load the interpolated flow
    """
    if os.path.exists(loc):
        return
    time_start = time.time()
    mask = correlation > np.quantile(correlation, threshold)
    flow_indicator = mask.astype(np.float32)
    # smooth the flow indicator
    flow_indicator_smooth = gaussian_filter(flow_indicator, sigma, truncate=4)
    # smooth the flow
    flow = np.array([gaussian_filter(flow[i] * flow_indicator, sigma) for i in range(3)])
    # divide the flow by the smoothed indicator
    flow = np.array([flow[i] / flow_indicator_smooth for i in range(3)])
    upsample_factor = (upsample_factor_yx, upsample_factor_yx, 1)
    # upsample the flow before saving
    flow = np.array([upsample_yx(flow[i], upsample_factor_yx, order=1) * upsample_factor[i] for i in
                     tqdm(range(3), desc="Upsampling smooth flow")], dtype=np.float16)
    # save the flow
    if loc:
        # save in yxz format
        np.save(loc, flow)
    time_end = time.time()
    print("Interpolating flow took " + str(time_end - time_start) + " seconds")


def upsample_yx(im: np.ndarray, factor: float = 4, order: int = 1) -> np.ndarray:
    """
    Function to upsample an 3D image in yx.
    Args:
        im: np.ndarray size [n_y, n_x, n_z] of the image to upsample
        factor: float specifying the factor to upsample by in y and x
        order: int specifying the order of the interpolation
    Returns:
        im_up: np.ndarray size [n_y * factor, n_x * factor, n_z] of the upsampled image
    """
    # upsampling is quicker when we do it in 2D
    im_up = np.zeros((im.shape[0] * factor, im.shape[1] * factor, im.shape[2]), dtype=im.dtype)
    for z in range(im.shape[2]):
        im_up[:, :, z] = scipy.ndimage.zoom(im[:, :, z], factor, order=order)
    return im_up


def gaussian_kernel(sigma: float, size: int) -> np.ndarray:
    """
    Function to create a 3D Gaussian kernel
    Args:
        sigma: float specifying the standard deviation of the Gaussian kernel
        size: int specifying the size of the Gaussian kernel
    """
    coords = np.arange(size) - size // 2
    kernel_1d = np.exp(-0.5 * (coords / sigma) ** 2)
    kernel_1d /= np.sum(kernel_1d)
    kernel_2d = np.outer(kernel_1d, kernel_1d)
    kernel_3d = np.zeros((size, size, size))
    for z in range(size):
        kernel_3d[z] = kernel_2d * kernel_1d[z]

    return kernel_3d / np.sum(kernel_3d)
>>>>>>> af69c147


def channel_registration(
    fluorescent_bead_path: str = None, anchor_cam_idx: int = 2, n_cams: int = 4, bead_radii: list = [10, 11, 12]
) -> np.ndarray:
    """
    Function to carry out channel registration using fluorescent beads. This function assumes that the fluorescent
    bead images are 2D images and that there is one image for each camera.

    Fluorescent beads are assumed to be circles and are detected using the Hough transform. The centre of the detected
    circles are then used to compute the affine transform between each camera and the round_reg_channel_cam via ICP.

    Args:
        fluorescent_bead_path: Path to fluorescent beads directory containing the fluorescent bead images.
        If none then we assume that the channels are registered to each other and just set channel_transforms to
        identity matrices
        anchor_cam_idx: int index of the camera to use as the anchor camera
        n_cams: int number of cameras
        bead_radii: list of possible bead radii

    Returns:
        transform: n_cams x 3 x 4 array of affine transforms taking anchor camera to each other camera
    """
    transform = np.zeros((n_cams, 3, 4))
    # First check if the fluorescent beads path exists. If not, we assume that the channels are registered to each
    # other and just set channel_transforms to identity matrices
    if fluorescent_bead_path is None:
        # Set registration_data['channel_registration']['channel_transform'][c] = np.eye(3) for all channels c
        for c in range(n_cams):
            transform[c] = np.eye(3, 4)
        logging.warn(
            "Fluorescent beads directory does not exist. Assuming that all channels are registered to each other."
        )
        return transform

    # open the fluorescent bead images as nd2 files
    with nd2.ND2File(fluorescent_bead_path) as fbim:
        fluorescent_beads = fbim.asarray()
    # if fluorescent bead images are for all channels, just take one from each camera

    # TODO better deal with 3D
    if fluorescent_beads.ndim == 4:
        nz = fluorescent_beads.shape[0]
        fluorescent_beads = fluorescent_beads[int(nz / 2)]

    if fluorescent_beads.shape[0] == 28:
        fluorescent_beads = fluorescent_beads[[0, 9, 18, 23]]

    # Now we'll turn each image into a point cloud
    bead_point_clouds = []
    for i in range(n_cams):
        edges = skimage.feature.canny(fluorescent_beads[i], sigma=3, low_threshold=10, high_threshold=50)
        hough_res = skimage.transform.hough_circle(edges, bead_radii)
        accums, cx, cy, radii = skimage.transform.hough_circle_peaks(
            hough_res, bead_radii, min_xdistance=10, min_ydistance=10
        )
        bead_point_clouds.append(np.vstack((cy, cx)).T)

    # Now convert the point clouds from yx to yxz. This is because our ICP algorithm assumes that the point clouds
    # are in 3D space
    bead_point_clouds = [
        np.hstack((bead_point_clouds[i], np.zeros((bead_point_clouds[i].shape[0], 1)))) for i in range(n_cams)
    ]

    # Set up ICP
    initial_transform = np.zeros((n_cams, 4, 3))
    transform = np.zeros((n_cams, 4, 3))
    mse = np.zeros((n_cams, 50))
    target_cams = [i for i in range(n_cams) if i != anchor_cam_idx]
    with tqdm(total=len(target_cams)) as pbar:
        for i in target_cams:
            pbar.set_description("Running ICP for camera " + str(i))
            # Set initial transform to identity (shift already accounted for)
            initial_transform[i, :3, :3] = np.eye(3)
            # Run ICP
            transform[i], _, mse[i], converged = icp(
                yxz_base=bead_point_clouds[anchor_cam_idx],
                yxz_target=bead_point_clouds[i],
                start_transform=initial_transform[i],
                n_iters=50,
                dist_thresh=5,
            )
            if not converged:
                transform[i] = np.eye(4, 3)
                logging.error(Warning("ICP did not converge for camera " + str(i) + ". Replacing with identity."))
            pbar.update(1)

    # Need to add in z coord info as not accounted for by registration due to all coords being equal
    transform[:, 2, 2] = 1
    transform[anchor_cam_idx] = np.eye(4, 3)

    # Convert transforms from yxz to zyx
    transform_zyx = np.zeros((4, 3, 4))
    for i in range(4):
        transform_zyx[i] = preprocessing.yxz_to_zyx_affine(transform[i])

    return transform_zyx


# Function to remove outlier shifts
def regularise_shift(shift, tile_origin, residual_threshold) -> np.ndarray:
    """
    Function to remove outlier shifts from a collection of shifts whose start location can be determined by position.
    Uses robust linear regression to compute a prediction of what the shifts should look like and if any shift differs
    from this by more than some threshold it is declared to be an outlier.
    Args:
        shift: [n_tiles_use x n_rounds_use x 3]
        tile_origin: yxz positions of the tiles [n_tiles_use x 3]
        residual_threshold: This is a threshold above which we will consider a point to be an outlier

    Returns:
        shift_regularised: [n_tiles x n_rounds x 4 x 3]
    """
    # rearrange columns so that tile origins are in zyx like the shifts are, then initialise commonly used variables
    tile_origin = np.roll(tile_origin, 1, axis=1)
    tile_origin_padded = np.pad(tile_origin, ((0, 0), (0, 1)), mode="constant", constant_values=1)
    n_tiles_use, n_rounds_use = shift.shape[0], shift.shape[1]
    shift_regularised = np.zeros((n_tiles_use, n_rounds_use, 3))
    shift_norm = np.linalg.norm(shift, axis=2)

    # Loop through rounds and perform a linear regression on the shifts for each round
    for r in range(n_rounds_use):
        lb, ub = np.percentile(shift_norm[:, r], [10, 90])
        valid = (shift_norm[:, r] > lb) * (shift_norm[:, r] < ub)
        if np.sum(valid) < 3:
            continue
        # Carry out regression
        big_transform = ols_regression(shift[valid, r], tile_origin[valid])
        shift_regularised[:, r] = tile_origin_padded @ big_transform.T - tile_origin
        # Compute residuals
        residuals = np.linalg.norm(shift[:, r] - shift_regularised[:, r], axis=1)
        # Identify outliers
        outliers = residuals > residual_threshold
        # Replace outliers with predicted shifts
        shift[outliers, r] = shift_regularised[outliers, r]

    return shift


# Function to remove outlier round scales
def regularise_round_scaling(scale: np.ndarray):
    """
    Function to remove outliers in the scale parameters for round transforms. Experience shows these should be close
    to 1 for x and y regardless of round and should be increasing or decreasing for z dependent on whether anchor
    round came before or after.

    Args:
        scale: 3 x n_tiles_use x n_rounds_use ndarray of z y x scales for each tile and round

    Returns:
        scale_regularised:  n_tiles_use x n_rounds_use x 3 ndarray of z y x regularised scales for each tile and round
    """
    # Define num tiles and separate the z scale and yx scales for different analysis
    n_tiles = scale.shape[1]
    z_scale = scale[0]
    yx_scale = scale[1:]

    # Regularise z_scale. Expect z_scale to vary by round but not by tile.
    # We classify outliers in z as:
    # a.) those that lie outside 1 iqr of the median for z_scales of that round
    # b.) those that increase when the majority decrease or those that decrease when majority increase
    # First carry out removal of outliers of type (a)
    median_z_scale = np.repeat(np.median(z_scale, axis=0)[np.newaxis, :], n_tiles, axis=0)
    iqr_z_scale = np.repeat(scipy.stats.iqr(z_scale, axis=0)[np.newaxis, :], n_tiles, axis=0)
    outlier_z = np.abs(z_scale - median_z_scale) > iqr_z_scale
    z_scale[outlier_z] = median_z_scale[outlier_z]

    # Now carry out removal of outliers of type (b)
    delta_z_scale = np.diff(z_scale, axis=1)
    dominant_sign = np.sign(np.median(delta_z_scale))
    outlier_z = np.hstack((np.sign(delta_z_scale) != dominant_sign, np.zeros((n_tiles, 1), dtype=bool)))
    z_scale[outlier_z] = median_z_scale[outlier_z]

    # Regularise yx_scale: No need to account for variation in tile or round
    outlier_yx = np.abs(yx_scale - 1) > 0.01
    yx_scale[outlier_yx] = 1

    return scale


# Bridge function for all regularisation
def regularise_transforms(
    registration_data: dict, tile_origin: np.ndarray, residual_threshold: float, use_tiles: list, use_rounds: list
):
    """
    Function to regularise affine transforms by comparing them to affine transforms from other tiles.
    As the channel transforms do not depend on tile, they do not need to be regularised.
    Args:
        registration_data: dictionary of registration data
        tile_origin: n_tiles x 3 tile origin in zyx
        residual_threshold: threshold for classifying outlier shifts
        use_tiles: list of tiles in use
        use_rounds: list of rounds in use

    Returns:
        registration_data: dictionary of registration data with regularised transforms
    """
    # Extract transforms
    round_transform = np.copy(registration_data["round_registration"]["transform_raw"])

    # Code becomes easier when we disregard tiles, rounds, channels not in use
    n_tiles, n_rounds = round_transform.shape[0], round_transform.shape[1]
    tile_origin = tile_origin[use_tiles]
    round_transform = round_transform[use_tiles][:, use_rounds]

    # Regularise round transforms
    round_transform[:, :, :, 3] = regularise_shift(
        shift=round_transform[:, :, :, 3], tile_origin=tile_origin, residual_threshold=residual_threshold
    )
    round_scale = np.array([round_transform[:, :, 0, 0], round_transform[:, :, 1, 1], round_transform[:, :, 2, 2]])
    round_scale_regularised = regularise_round_scaling(round_scale)
    round_transform = preprocessing.replace_scale(transform=round_transform, scale=round_scale_regularised)
    round_transform = preprocessing.populate_full(
        sublist_1=use_tiles,
        list_1=np.arange(n_tiles),
        sublist_2=use_rounds,
        list_2=np.arange(n_rounds),
        array=round_transform,
    )

    registration_data["round_registration"]["transform"] = round_transform

    return registration_data


# Function which runs a single iteration of the icp algorithm
def get_transform(
    yxz_base: np.ndarray, yxz_target: np.ndarray, transform_old: np.ndarray, dist_thresh: float, robust=False
):
    """
    This finds the affine transform that transforms ```yxz_base``` such that the distances between the neighbours
    with ```yxz_target``` are minimised.

    Args:
        yxz_base: ```float [n_base_spots x 3]```.
            Coordinates of spots you want to transform.
        transform_old: ```float [4 x 3]```.
            Affine transform found for previous iteration of PCR algorithm.
        yxz_target: ```float [n_target_spots x 3]```.
            Coordinates of spots in image that you want to transform ```yxz_base``` to.
        dist_thresh: If neighbours closer than this, they are used to compute the new transform.
            Typical: ```5```.
        robust: Boolean option to make regression robust. Selecting true will result in the algorithm maximising
            correntropy as opposed to minimising mse.

    Returns:
        - ```transform``` - ```float [4 x 3]```.
            Updated affine transform.
        - ```neighbour``` - ```int [n_base_spots]```.
            ```neighbour[i]``` is index of coordinate in ```yxz_target``` to which transformation of
            ```yxz_base[i]``` is closest.
        - ```n_matches``` - ```int```.
            Number of neighbours which have distance less than ```dist_thresh```.
        - ```error``` - ```float```.
            Average distance between ```neighbours``` below ```dist_thresh```.
    """
    # Step 1 computes matching, since yxz_target is a subset of yxz_base, we will loop through yxz_target and find
    # their nearest neighbours within yxz_transform, which is the initial transform applied to yxz_base
    yxz_base_pad = np.pad(yxz_base, [(0, 0), (0, 1)], constant_values=1)
    yxz_transform = yxz_base_pad @ transform_old
    yxz_transform_tree = scipy.spatial.KDTree(yxz_transform)
    # the next query works the following way. For each point in yxz_target, we look for the closest neighbour in the
    # anchor, which we have now applied the initial transform to. If this is below dist_thresh, we append its distance
    # to distances and append the index of this neighbour to neighbour
    distances, neighbour = yxz_transform_tree.query(yxz_target, distance_upper_bound=dist_thresh)
    neighbour = neighbour.flatten()
    distances = distances.flatten()
    use = distances < dist_thresh
    n_matches = np.sum(use)
    error = np.sqrt(np.mean(distances[use] ** 2))
    base_pad_use = yxz_base_pad[neighbour[use], :]
    target_use = yxz_target[use, :]

    if not robust:
        transform = np.linalg.lstsq(base_pad_use, target_use, rcond=None)[0]
    else:
        sigma = dist_thresh / 2
        target_pad_use = np.pad(target_use, [(0, 0), (0, 1)], constant_values=1)
        D = np.diag(np.exp(-0.5 * (np.linalg.norm(base_pad_use @ transform_old - target_use, axis=1) / sigma) ** 2))
        transform = (target_pad_use.T @ D @ base_pad_use @ np.linalg.inv(base_pad_use.T @ D @ base_pad_use))[:3, :4].T

    return transform, neighbour, n_matches, error


# Simple ICP implementation, calls above until no change
def icp(yxz_base, yxz_target, dist_thresh, start_transform, n_iters, robust=False):
    """
    Applies n_iters rounds of the above least squares regression
    Args:
        yxz_base: ```float [n_base_spots x 3]```.
            Coordinates of spots you want to transform.
        yxz_target: ```float [n_target_spots x 3]```.
            Coordinates of spots in image that you want to transform ```yxz_base``` to.
        start_transform: initial transform
        dist_thresh: If neighbours closer than this, they are used to compute the new transform.
            Typical: ```3```.
        n_iters: max number of times to compute regression
        robust: whether to compute robust icp
    Returns:
        - ```transform``` - ```float [4 x 3]```.
            Updated affine transform.
        - ```n_matches``` - ```int```.
            Number of neighbours which have distance less than ```dist_thresh```.
        - ```error``` - ```float```.
            Average distance between ```neighbours``` below ```dist_thresh```.
        - converged - bool
            True if completed in less than n_iters and false o/w
    """
    # initialise transform
    transform = start_transform
    n_matches = np.zeros(n_iters)
    error = np.zeros(n_iters)
    prev_neighbour = np.ones(yxz_target.shape[0]) * yxz_base.shape[0]

    # Update transform. We want this to have max n_iters iterations. We will end sooner if all neighbours do not change
    # in 2 successive iterations. Define the variables for iteration 0 before we start the loop
    transform, neighbour, n_matches[0], error[0] = get_transform(yxz_base, yxz_target, transform, dist_thresh, robust)
    i = 0
    while i + 1 < n_iters and not all(prev_neighbour == neighbour):
        # update i and prev_neighbour
        prev_neighbour, i = neighbour, i + 1
        transform, neighbour, n_matches[i], error[i] = get_transform(
            yxz_base, yxz_target, transform, dist_thresh, robust
        )
    # now fill in any variables that were not completed due to early exit
    n_matches[i:] = n_matches[i] * np.ones(n_iters - i)
    error[i:] = error[i] * np.ones(n_iters - i)
    converged = i < n_iters

    return transform, n_matches, error, converged


def brightness_scale(
    preseq: np.ndarray,
    seq: np.ndarray,
    intensity_percentile: float,
    sub_image_size: Optional[int] = None,
) -> Tuple[float, np.ndarray, np.ndarray]:
    """
    Function to find scale factor m and such that m * preseq ~ seq. First, the preseq and seq images are
    aligned using phase cross correlation. Then apply regression on the pixels of `preseq' which are above the
    `intensity_percentile` percentile. This is because we want to use the brightest pixels for regression as these
    are the pixels which are likely to be background in the preseq image and foreground in the seq image.

    Args:
        preseq: (n_y x n_x) ndarray of presequence image.
        seq: (n_y x n_x) ndarray of sequence image.
        intensity_percentile (float): brightness percentile such that all pixels with brightness > this percentile (in
            the preseq im only) are used for regression.
        sub_image_size (int, optional): size of sub-images in x and y to use for regression. This is because the images
            are not perfectly registered and so we need to find the best registered sub-image to use for regression.
            Default: `floor(n_x / 4.095)`.

    Returns:
        - scale: float scale factor `m`.
        - sub_image_seq: (sub_image_size, sub_image_size) ndarray of aligned sequence image used for regression.
        - sub_image_preseq: (sub_image_size, sub_image_size) ndarray of aligned presequence image used for regression.

    Notes:
        - This function isn't really part of registration but needs registration to be run before it can be used and
            here seems like a good place to put it.
    """
    assert preseq.ndim == seq.ndim == 2, "Sequence and presequence image must be 2 dimensional"
    assert preseq.shape == seq.shape, "Presequence and sequence images must have the same shape"
    tile_size = seq.shape[-1]
    # TODO: Replace this sub-image stuff with optical flow
    if sub_image_size is None:
        sub_image_size = int(tile_size // 2)
    n_sub_images = max(1, int(tile_size / sub_image_size))
    sub_image_shifts, sub_image_shift_score = (
        np.zeros((n_sub_images, n_sub_images, 2)),
        np.zeros((n_sub_images, n_sub_images)),
    )
    window = skimage.filters.window("hann", (sub_image_size, sub_image_size))
    for i, j in np.ndindex((n_sub_images, n_sub_images)):
        y_range = np.arange(i * sub_image_size, (i + 1) * sub_image_size)
        x_range = np.arange(j * sub_image_size, (j + 1) * sub_image_size)
        yx_range = np.ix_(y_range, x_range)
        sub_image_preseq, sub_image_seq = preseq[yx_range], seq[yx_range]
        sub_image_seq_windowed = sub_image_seq * window
        sub_image_preseq_windowed = sub_image_preseq * window
        # phase cross correlation struggles with all zeros so we will skip this sub-image if it is all zeros
        if min(np.max(sub_image_seq_windowed), np.max(sub_image_preseq_windowed)) == 0:
            sub_image_shifts[i, j] = np.array([0, 0])
            sub_image_shift_score[i, j] = 0
            continue
        sub_image_shifts[i, j] = skimage.registration.phase_cross_correlation(
            sub_image_preseq_windowed, sub_image_seq_windowed, overlap_ratio=0.75, disambiguate=True
        )[0]
        # Now calculate the correlation coefficient
        sub_image_seq_shifted = preprocessing.custom_shift(sub_image_seq, sub_image_shifts[i, j].astype(int))
        sub_image_shift_score[i, j] = np.corrcoef(sub_image_preseq.ravel(), sub_image_seq_shifted.ravel())[0, 1]
    # Now find the best sub-image
    max_score = np.nanmax(sub_image_shift_score)
    i_max, j_max = np.argwhere(sub_image_shift_score == max_score)[0]
    shift_max_score = sub_image_shifts[i_max, j_max]
    y_range = np.arange(i_max * sub_image_size, (i_max + 1) * sub_image_size)
    x_range = np.arange(j_max * sub_image_size, (j_max + 1) * sub_image_size)
    yx_range = np.ix_(y_range, x_range)
    sub_image_preseq, sub_image_seq = preseq[yx_range], seq[yx_range]
    sub_image_seq = preprocessing.custom_shift(sub_image_seq, shift_max_score.astype(int))

    # Now find the top intensity_percentile pixels from the preseq image and use these for regression
    mask = sub_image_preseq > np.percentile(sub_image_preseq, intensity_percentile)

    sub_image_preseq_flat = sub_image_preseq[mask].ravel()
    sub_image_seq_flat = sub_image_seq[mask].ravel()
    # Least squares to find im = m * im_pre best fit coefficients
    m = np.linalg.lstsq(sub_image_preseq_flat[:, None], sub_image_seq_flat, rcond=None)[0]

    return m.item(), sub_image_seq, sub_image_preseq


def get_single_affine_transform(
    spot_yxz_base: np.ndarray,
    spot_yxz_transform: np.ndarray,
    z_scale_base: float,
    z_scale_transform: float,
    start_transform: np.ndarray,
    neighb_dist_thresh: float,
    tile_centre: np.ndarray,
    n_iter: int = 100,
    reg_constant_scale: Optional[float] = None,
    reg_constant_shift: Optional[float] = None,
    reg_transform: Optional[np.ndarray] = None,
) -> Tuple[np.ndarray, int, float, bool]:
    """
    Finds the affine transform taking `spot_yxz_base` to `spot_yxz_transform`.

    Args:
        spot_yxz_base: Point cloud want to find the shift from.
            spot_yxz_base[:, 2] is the z coordinate in units of z-pixels.
        spot_yxz_transform: Point cloud want to find the shift to.
            spot_yxz_transform[:, 2] is the z coordinate in units of z-pixels.
        z_scale_base: Scaling to put z coordinates in same units as yx coordinates for spot_yxz_base.
        z_scale_transform: Scaling to put z coordinates in same units as yx coordinates for spot_yxz_base.
        start_transform: `float [4 x 3]`.
            Start affine transform for iterative closest point.
            Typically, `start_transform[:3, :]` is identity matrix and
            `start_transform[3]` is approx yxz shift (z shift in units of xy pixels).
        neighb_dist_thresh: Distance between 2 points must be less than this to be constituted a match.
        tile_centre: int [3].
            yxz coordinates of centre of image where spot_yxz found on.
        n_iter: Max number of iterations to perform of ICP.
        reg_constant_scale: Constant used for scaling and rotation when doing regularized least squares.
            `None` means no regularized least squares performed.
            Typical = `5e8`.
        reg_constant_shift: Constant used for shift when doing regularized least squares.
            `None` means no regularized least squares performed.
            Typical = `500`
        reg_transform: `float [4 x 3]`.
            Transform to regularize to when doing regularized least squares.
            `None` means no regularized least squares performed.

    Returns:
        - `transform` - `float [4 x 3]`.
            `transform` is the final affine transform found.
        - `n_matches` - Number of matches found for each transform.
        - `error` - Average distance between neighbours below `neighb_dist_thresh`.
        - `is_converged` - `False` if max iterations reached before transform converged.
    """
    spot_yxz_base = (spot_yxz_base - tile_centre) * [1, 1, z_scale_base]
    spot_yxz_transform = (spot_yxz_transform - tile_centre) * [1, 1, z_scale_transform]
    tree_transform = scipy.spatial.KDTree(spot_yxz_transform)
    neighbour = np.zeros(spot_yxz_base.shape[0], dtype=int)
    transform = start_transform.copy()
    for _ in range(n_iter):
        neighbour_last = neighbour.copy()
        transform, neighbour, n_matches, error = get_transform(
            spot_yxz_base,
            transform,
            spot_yxz_transform,
            neighb_dist_thresh,
            tree_transform,
            reg_constant_scale,
            reg_constant_shift,
            reg_transform,
        )

        is_converged = np.abs(neighbour - neighbour_last).max() == 0
        if is_converged:
            break

    return transform, n_matches, error, is_converged<|MERGE_RESOLUTION|>--- conflicted
+++ resolved
@@ -3,13 +3,9 @@
 import scipy
 import numpy as np
 import skimage
-<<<<<<< HEAD
-import pickle
-=======
 import time
 import joblib
 from scipy.ndimage import gaussian_filter, zoom
->>>>>>> af69c147
 from tqdm import tqdm
 from sklearn.linear_model import HuberRegressor
 from typing import Optional, Tuple
@@ -252,16 +248,10 @@
     return transform
 
 
-<<<<<<< HEAD
-# Bridge function for all functions in round registration
-def round_registration(anchor_image: np.ndarray, round_image: list, t: int, round_ind: list,
-                       config: dict, registration_data: dict, save_path: str):
-=======
 def optical_flow_register(target: np.ndarray, base: np.ndarray, sample_factor_yx: int = 4,
                           window_radius: int = 5, smooth_threshold: float = 0.9, smooth_sigma: float = 10,
                           clip_val: np.ndarray = np.ndarray([40, 40, 15]),
                           output_dir: str = '', file_name: str = ''):
->>>>>>> af69c147
     """
     Function to carry out optical flow registration on a single tile and round.
 
@@ -273,64 +263,6 @@
     the flow.
 
     Args:
-<<<<<<< HEAD
-        anchor_image: np.ndarray size [n_z, n_y, n_x] of the anchor image
-        round_image: list of length n_rounds, where round_image[r] is  np.ndarray size [n_z, n_y, n_x] of round r
-        t: int index of the tile
-        round_ind: list (length n_rounds) of the round indices
-        config: dict of configuration parameters for registration
-        registration_data: dict of registration data (to be updated)
-        save_path: str path to save the updated registration data
-    """
-    # Initialize variables from config
-    z_subvols, y_subvols, x_subvols = config["subvols"]
-    z_box, y_box, x_box = config["box_size"]
-    r_thresh = config["pearson_r_thresh"]
-
-    if config["sobel"]:
-        anchor_image = skimage.filters.sobel(anchor_image)
-        round_image = [skimage.filters.sobel(r) for r in round_image]
-
-    # Now compute round shifts for this tile and the affine transform for each round
-    for r in tqdm(range(len(round_image)), desc="Computing round shifts", total=len(round_image)):
-        # Set progress bar title
-        # next we split image into overlapping cuboids
-        subvol_base, position = preprocessing.split_3d_image(
-            image=anchor_image,
-            z_subvolumes=z_subvols,
-            y_subvolumes=y_subvols,
-            x_subvolumes=x_subvols,
-            z_box=z_box,
-            y_box=y_box,
-            x_box=x_box,
-        )
-        subvol_target, _ = preprocessing.split_3d_image(
-            image=round_image[r],
-            z_subvolumes=z_subvols,
-            y_subvolumes=y_subvols,
-            x_subvolumes=x_subvols,
-            z_box=z_box,
-            y_box=y_box,
-            x_box=x_box,
-        )
-        # remove the round_image from memory
-        round_image[r] = None
-
-        # Find the subvolume shifts
-        shift, corr = find_shift_array(subvol_base, subvol_target, position=position.copy(), r_threshold=r_thresh)
-        transform = huber_regression(shift, position, predict_shift=False)
-        # Append these arrays to the round_shift, round_shift_corr, round_transform and position storage
-        # note: r is not the round index, but the index of the round in the round_image list so need to use round_ind
-        registration_data["round_registration"]["shift"][t, round_ind[r]] = shift
-        registration_data["round_registration"]["shift_corr"][t, round_ind[r]] = corr
-        if registration_data["round_registration"]["position"].max() == 0:
-            registration_data["round_registration"]["position"] = position
-        registration_data["round_registration"]["transform_raw"][t, round_ind[r]] = transform
-
-        # Save the registration data
-        with open(save_path, "wb") as f:
-            pickle.dump(registration_data, f)
-=======
         target: np.ndarray size [n_y, n_x, n_z] of the target image (this will be the round image)
         base: np.ndarray size [n_y, n_x, n_z] of the base image (this will be the anchor image)
         sample_factor_yx: int specifying how much to downsample the images in y and x before computing the optical flow
@@ -572,7 +504,6 @@
         kernel_3d[z] = kernel_2d * kernel_1d[z]
 
     return kernel_3d / np.sum(kernel_3d)
->>>>>>> af69c147
 
 
 def channel_registration(
