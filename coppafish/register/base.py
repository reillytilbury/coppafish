import os
import time
from typing import Optional, Tuple

import joblib
import nd2
import numpy as np
import scipy
from scipy.ndimage import gaussian_filter
import skimage
from sklearn.linear_model import HuberRegressor
from tqdm import tqdm
import zarr

from .. import log, utils
from ..register import preprocessing


def find_shift_array(subvol_base, subvol_target, position, r_threshold):
    """
    This function takes in 2 3d images which have already been split up into 3d subvolumes. We then find the shift from
    each base subvolume to its corresponding target subvolume.
    NOTE: This function does allow matching to non-corresponding subvolumes in z.
    NOTE: This function performs flattening of the output arrays, and this is done according to np.reshape.
    Args:
        subvol_base: Base subvolume array (n_z_subvolumes, n_y_subvolumes, n_x_subvolumes, z_box, y_box, x_box)
        subvol_target: Target subvolume array (n_z_subvolumes, n_y_subvolumes, n_x_subvolumes, z_box, y_box, x_box)
        position: Position of centre of subvolumes in base array (n_z_subvolumes, n_y_subvolumes, n_x_subvolumes, 3)
        r_threshold: measure of shift quality. If the correlation between corrected base subvol and fixed target
        subvol is beneath this, we store shift as [nan, nan, nan]
    Returns:
        shift: 2D array, with first dimension referring to subvolume index and final dim referring to shift
        (n_z_subvolumes * n_y_subvolumes * n_x_subvolumes, 3)
        shift_corr: 2D array, with first dimension referring to subvolume index and final dim referring to
        shift_corr coef (n_z_subvolumes * n_y_subvolumes * n_x_subvolumes, 1)
    """
    if subvol_base.shape != subvol_target.shape:
        log.error(ValueError("Subvolume arrays have different shapes"))
    z_subvolumes, y_subvolumes, x_subvolumes = subvol_base.shape[0], subvol_base.shape[1], subvol_base.shape[2]
    shift = np.zeros((z_subvolumes, y_subvolumes, x_subvolumes, 3))
    shift_corr = np.zeros((z_subvolumes, y_subvolumes, x_subvolumes))
    position = np.reshape(position, (z_subvolumes, y_subvolumes, x_subvolumes, 3))

    for y, x in tqdm(
        np.ndindex(y_subvolumes, x_subvolumes), desc="Computing subvolume shifts", total=y_subvolumes * x_subvolumes
    ):
        shift[:, y, x], shift_corr[:, y, x] = find_z_tower_shifts(
            subvol_base=subvol_base[:, y, x],
            subvol_target=subvol_target[:, y, x],
            position=position[:, y, x].copy(),
            pearson_r_threshold=r_threshold,
        )

    return np.reshape(shift, (shift.shape[0] * shift.shape[1] * shift.shape[2], 3)), np.reshape(
        shift_corr, shift.shape[0] * shift.shape[1] * shift.shape[2]
    )


def find_z_tower_shifts(subvol_base, subvol_target, position, pearson_r_threshold, z_neighbours=1):
    """
    This function takes in 2 split up 3d images along one tower of subvolumes in z and computes shifts for each of these
    to its nearest neighbour subvol
    Args:
        subvol_base: (n_z_subvols, z_box, y_box, x_box) Base subvolume array (this is a z-tower of n_z_subvols base
        subvolumes)
        subvol_target: (n_z_subvols, z_box, y_box, x_box) Target subvolume array (this is a z-tower of n_z_subvols
        target subvolumes)
        position: (n_z_subvols, 3) Position of centre of subvolumes (z, y, x)
        pearson_r_threshold: (float) threshold of correlation used in degenerate cases
        z_neighbours: (int) number of neighbouring sub-volumes to merge with the current sub-volume to compute the shift
    Returns:
        shift: (n_z_subvols, 3) shift of each subvolume in z-tower
        shift_corr: (n_z_subvols, 1) correlation coefficient of each subvolume in z-tower
    """
    position = position.astype(int)
    # for the purposes of this section, we'll take position to be the bottom left corner of the subvolume
    position = position - np.array([subvol_base.shape[1], subvol_base.shape[2], subvol_base.shape[3]]) // 2
    z_subvolumes = subvol_base.shape[0]
    z_box = subvol_base.shape[1]
    shift = np.zeros((z_subvolumes, 3))
    shift_corr = np.zeros(z_subvolumes)
    for z in range(z_subvolumes):
        z_start, z_end = int(max(0, z - z_neighbours)), int(min(z_subvolumes, z + z_neighbours + 1))
        merged_subvol_target = preprocessing.merge_subvols(
            position=np.copy(position[z_start:z_end]), subvol=subvol_target[z_start:z_end]
        )
        merged_subvol_base = np.zeros_like(merged_subvol_target)
        merged_subvol_base_windowed = np.zeros_like(merged_subvol_target)
        merged_subvol_min_z = position[z_start, 0]
        current_box_min_z = position[z, 0]
        merged_subvol_start_z = current_box_min_z - merged_subvol_min_z
        merged_subvol_base[merged_subvol_start_z : merged_subvol_start_z + z_box] = subvol_base[z]
        # window the images
        merged_subvol_target_windowed = preprocessing.window_image(merged_subvol_target)
        merged_subvol_base_windowed[merged_subvol_start_z : merged_subvol_start_z + z_box] = preprocessing.window_image(
            subvol_base[z]
        )
        # Now we have the merged subvolumes, we can compute the shift
        shift[z], _, _ = skimage.registration.phase_cross_correlation(
            reference_image=merged_subvol_target_windowed,
            moving_image=merged_subvol_base_windowed,
            upsample_factor=10,
            disambiguate=True,
            overlap_ratio=0.5,
        )
        # compute pearson correlation coefficient
        shift_base = preprocessing.custom_shift(merged_subvol_base, shift[z].astype(int))
        mask = (shift_base != 0) * (merged_subvol_target != 0)
        if np.sum(mask) == 0:
            shift_corr[z] = 0
        else:
            shift_corr[z] = np.corrcoef(shift_base[mask], merged_subvol_target[mask])[0, 1]
        if shift_corr[z] < pearson_r_threshold:
            shift[z] = np.array([np.nan, np.nan, np.nan])

    return shift, shift_corr


def find_zyx_shift(subvol_base, subvol_target, pearson_r_threshold=0.9):
    """
    This function takes in 2 3d images and finds the optimal shift from one to the other. We use a phase cross
    correlation method to find the shift.
    Args:
        subvol_base: Base subvolume array (this will contain a lot of zeroes) (n_z_pixels, n_y_pixels, n_x_pixels)
        subvol_target: Target subvolume array (this will be a merging of subvolumes with neighbouring subvolumes)
        (nz_pixels2, n_y_pixels2, n_x_pixels2) size 2 >= size 1
        pearson_r_threshold: Threshold used to accept a shift as valid (float)

    Returns:
        shift: zyx shift (3,)
        shift_corr: correlation coefficient of shift (float)
    """
    if subvol_base.shape != subvol_target.shape:
        log.error(ValueError("Subvolume arrays have different shapes"))
    shift, _, _ = skimage.registration.phase_cross_correlation(
        reference_image=subvol_target, moving_image=subvol_base, upsample_factor=10
    )
    alt_shift = np.copy(shift)
    # now anti alias the shift in z. To do this, consider that the other possible aliased z shift is the either one
    # subvolume above or below the current shift. (In theory, we could also consider the subvolume 2 above or below,
    # but this is unlikely to be the case in practice as we are already merging subvolumes)
    if shift[0] > 0:
        alt_shift[0] = shift[0] - subvol_base.shape[0]
    else:
        alt_shift[0] = shift[0] + subvol_base.shape[0]

    # Now we need to compute the correlation coefficient of the shift and the anti aliased shift
    shift_base = preprocessing.custom_shift(subvol_base, shift.astype(int))
    alt_shift_base = preprocessing.custom_shift(subvol_base, alt_shift.astype(int))
    # Now compute the correlation coefficients. First create a mask of the nonzero values
    mask = shift_base != 0
    shift_corr = np.corrcoef(shift_base[mask], subvol_target[mask])[0, 1]
    if np.isnan(shift_corr):
        shift_corr = 0.0
    mask = alt_shift_base != 0
    alt_shift_corr = np.corrcoef(alt_shift_base[mask], subvol_target[mask])[0, 1]
    if np.isnan(alt_shift_corr):
        alt_shift_corr = 0.0
    mask = subvol_base != 0
    base_corr = np.corrcoef(subvol_base[mask], subvol_target[mask])[0, 1]
    if np.isnan(base_corr):
        base_corr = 0.0

    # Now return the shift with the highest correlation coefficient
    if alt_shift_corr > shift_corr:
        shift = alt_shift
        shift_corr = alt_shift_corr
    if base_corr > shift_corr:
        shift = np.array([0, 0, 0])
        shift_corr = base_corr
    # Now check if the correlation coefficient is above the threshold. If not, set the shift to nan
    if shift_corr < pearson_r_threshold:
        shift = np.array([np.nan, np.nan, np.nan])
        shift_corr = np.nanmax([shift_corr, alt_shift_corr, base_corr])

    return shift, shift_corr


# ols regression to find transform from shifts
def ols_regression(shift, position):
    """
    Args:
        shift: (z_sv x y_sv x x_sv) x 3 array which of shifts in zyx format
        position: (z_sv x y_sv x x_sv) x 3 array which of positions in zyx format
    Returns:
        transform: 3 x 4 affine transform in yxz format with final col being shift
    """

    # We are going to get rid of the shifts where any of the values are nan for regression
    position = position[~np.isnan(shift[:, 0])]
    shift = shift[~np.isnan(shift[:, 0])]

    new_position = position + shift
    position = np.vstack((position.T, np.ones(shift.shape[0]))).T

    # Now compute the regression
    transform, _, _, _ = np.linalg.lstsq(position, new_position, rcond=None)

    # Unsure what taking transpose means for off diagonals here
    return transform.T


def huber_regression(shift, position, predict_shift=True):
    """
    Function to predict shift as a function of position using robust huber regressor. If we do not have >= 3 z-coords
    in position, the z-coords of the affine transform will be estimated as no scaling, and a shift of mean(shift).
    Args:
        shift: n_tiles x 3 ndarray of zyx shifts
        position: n_tiles x 2 ndarray of yx tile coords or n_tiles x 3 ndarray of zyx tile coords
        predict_shift: If True, predict shift as a function of position. If False, predict position as a function of
        position. Default is True. Difference is that if false, we add 1 to each diagonal of the transform matrix.
    Returns:
        transform: 3 x 3 matrix where each row predicts shift of z y z as a function of y index, x index and the final
        row is the offset at 0,0
        or 3
    """
    # We are going to get rid of the shifts where any of the values are nan for regression
    position = position[~np.isnan(shift[:, 0])]
    shift = shift[~np.isnan(shift[:, 0])]
    # Check if we have any shifts to predict
    if len(shift) == 0 and predict_shift:
        transform = np.zeros((3, 4))
        return transform
    elif len(shift) == 0 and not predict_shift:
        transform = np.eye(3, 4)
        return transform
    # Do robust regression
    # Check we have at least 3 z-coords in position
    if len(set(position[:, 0])) <= 2:
        z_coef = np.array([0, 0, 0])
        z_shift = np.mean(shift[:, 0])
        log.warn(
            "Fewer than 3 z-coords in position. Setting z-coords of transform to no scaling and shift of mean(shift)"
        )
    else:
        huber_z = HuberRegressor(epsilon=2, max_iter=400, tol=1e-4).fit(X=position, y=shift[:, 0])
        z_coef = huber_z.coef_
        z_shift = huber_z.intercept_
    huber_y = HuberRegressor(epsilon=2, max_iter=400, tol=1e-4).fit(X=position, y=shift[:, 1])
    huber_x = HuberRegressor(epsilon=2, max_iter=400, tol=1e-4).fit(X=position, y=shift[:, 2])
    transform = np.vstack(
        (
            np.append(z_coef, z_shift),
            np.append(huber_y.coef_, huber_y.intercept_),
            np.append(huber_x.coef_, huber_x.intercept_),
        )
    )
    if not predict_shift:
        transform += np.eye(3, 4)

    return transform


def optical_flow_register(
    target: np.ndarray,
    base: np.ndarray,
    sample_factor_yx: int = 4,
    window_radius: int = 5,
    smooth_threshold: float = 0.9,
    smooth_sigma: float = 10,
    clip_val: np.ndarray = np.array([40, 40, 15]),
    output_dir: str = "",
    file_name: str = "",
    n_cores: Optional[int] = None,
):
    """
    Function to carry out optical flow registration on a single tile and round.

    Optical flow is computed using an iterative Lucas-Kanade method with 10 iterations and a window radius specified
    by the user.

    Bad regions are removed by thresholding the correlation coefficient of the optical flow and interpolating the flow
    in these regions. The interpolation is done by smoothing the optical flow and dividing by a smoothed indicator of
    the flow.

    Args:
        target: np.ndarray size [n_y, n_x, n_z] of the target image (this will be the round image)
        base: np.ndarray size [n_y, n_x, n_z] of the base image (this will be the anchor image)
        sample_factor_yx: int specifying how much to downsample the images in y and x before computing the optical flow
        window_radius: int specifying the window radius for the optical flow algorithm and correlation calculation
        (Note that this is the radius on the downsampled image, so a radius of 5 with a downsample factor of 4 will
        correspond to a radius of 20 on the original image)
        smooth_threshold: float specifying the threshold for the correlation coefficient to be considered for smoothing
        smooth_sigma: float specifying the standard deviation of the Gaussian filter to be used for smoothing the flow
        clip_val: np.ndarray size [3] of the clip value for the optical flow in y, x and z
        output_dir: str specifying the directory to save the optical flow information (flow, corr and smooth)
        file_name: str specifying the file name to save the optical flow information (flow, corr and smooth)
        n_cores (int, optional): maximum cpu cores to use in parallel when computing optical flow. Default: all found
            cpu cores.
    """
    # Create the output directory if it does not exist
    folders = ["raw", "corr", "smooth"]
    if not os.path.exists(output_dir):
        os.makedirs(output_dir)
        for folder in folders:
            os.makedirs(os.path.join(output_dir, folder))

    # convert the images to float32
    target = target.astype(np.float32)
    base = base.astype(np.float32)
    # down-sample the images
    target = target[::sample_factor_yx, ::sample_factor_yx]
    base = base[::sample_factor_yx, ::sample_factor_yx]
    # match historams of the images
    # target = skimage.exposure.match_histograms(target, base)
    target = target / np.median(target)
    base = base / np.median(base)
    # update clip_val based on down-sampling
    clip_val = np.array(clip_val, dtype=np.float32)
    clip_val[:2] = clip_val[:2] / sample_factor_yx

    # compute the optical flow
    flow = optical_flow_single(
        base=base,
        target=target,
        window_radius=window_radius,
        clip_val=clip_val,
        chunks_yx=4,
        loc=os.path.join(output_dir, "raw", file_name),
        n_cores=n_cores,
    )
    # compute the correlation between the base and target images within a small window of each pixel
    correlation, _ = flow_correlation(
        base=base,
        target=target,
        flow=flow,
        win_size=np.array([6, 6, 2]),
        loc=os.path.join(output_dir, "corr", file_name),
    )
    # smooth the flow
    interpolate_flow(
        flow,
        correlation,
        threshold=smooth_threshold,
        sigma=smooth_sigma,
        loc=os.path.join(output_dir, "smooth", file_name),
    )


def optical_flow_single(
    base: np.ndarray,
    target: np.ndarray,
    window_radius: int = 5,
    clip_val: np.ndarray = np.array([10, 10, 15]),
    upsample_factor_yx: int = 4,
    chunks_yx: int = 4,
    n_cores: Optional[int] = None,
    loc: str = "",
) -> np.ndarray:
    """
    Function to carry out optical flow registration on 2 3D images.
    Args:
        base: np.ndarray size [n_y, n_x, n_z] of the base image
        target: np.ndarray size [n_y, n_x, n_z] of the target image
        window_radius: int specifying the window radius for the optical flow algorithm
        clip_val: np.ndarray size [3] of the clip value for the optical flow in y, x and z
        upsample_factor_yx: int specifying how much to upsample the optical flow in y and x
        chunks_yx: int specifying the number of subvolumes to split the images into in y and x
        n_cores (int, optional): int specifying the number of cores to use for parallel processing. Default: CPU core
            count available.
        loc: str specifying the location to save/ load the optical flow
    Returns:
        flow: np.ndarray size [3, n_y, n_x, n_z] of the optical flow
    """
    if os.path.exists(loc):
        # load the flow if it exists. As it is saved in the upsampled format, we need to downsample it
        flow = zarr.load(loc)[:][:, ::upsample_factor_yx, ::upsample_factor_yx]
        flow = flow.astype(np.float32)
        flow[:-1] = flow[:-1] / upsample_factor_yx
        return flow
    t_start = time.time()
    # start by ensuring images are float32
    base = base.astype(np.float32)
    target = target.astype(np.float32)
    # First, correct for a yx shift in the images
    mid_z = int(target.shape[2] / 2)
    window_yx = skimage.filters.window("hann", target.shape[:2])
    shift = skimage.registration.phase_cross_correlation(
        reference_image=target[:, :, mid_z] * window_yx, moving_image=base[:, :, mid_z] * window_yx, upsample_factor=10
    )[0]
    shift = np.array([shift[0], shift[1], 0])
    base = preprocessing.custom_shift(base, shift.astype(int))
    ny, _, nz = target.shape
    yx_sub = int((ny / chunks_yx) * 1.25)
    while (ny - yx_sub) % (chunks_yx - 1) != 0 or yx_sub % 2 != 0:
        yx_sub += 1
    target_sub, pos = preprocessing.split_3d_image(
        image=target,
        z_subvolumes=1,
        y_subvolumes=chunks_yx,
        x_subvolumes=chunks_yx,
        z_box=nz,
        y_box=yx_sub,
        x_box=yx_sub,
    )
    base_sub, _ = preprocessing.split_3d_image(
        image=base, z_subvolumes=1, y_subvolumes=chunks_yx, x_subvolumes=chunks_yx, z_box=nz, y_box=yx_sub, x_box=yx_sub
    )
    # this next line assumes that the images are split into 1 subvolume in z (which we always do)
    target_sub, base_sub = target_sub[0], base_sub[0]
    # flatten dims 0 and 1
    target_sub = target_sub.reshape((chunks_yx**2, nz, yx_sub, yx_sub))
    base_sub = base_sub.reshape((chunks_yx**2, nz, yx_sub, yx_sub))
    # compute the optical flow (in parallel)
    if n_cores is None:
        n_cores = utils.system.get_core_count()
    log.info(f"Computing optical flow using {n_cores} cores")
    flow_sub = joblib.Parallel(n_jobs=n_cores)(
        joblib.delayed(skimage.registration.optical_flow_ilk)(
            target_sub[n], base_sub[n], radius=window_radius, prefilter=True
        )
        for n in range(pos.shape[0])
    )
    flow_sub = np.array(flow_sub)
    # swap so axis 0 is z,y,x and axis 1 is the subvolume
    flow_sub = flow_sub.swapaxes(0, 1)
    # merge the subvolumes
    flow = np.array([preprocessing.merge_subvols(pos, flow_sub[i]) for i in range(3)])
    # now convert flow back to yxz
    flow = preprocessing.flow_zyx_to_yxz(flow)
    # clip the flow
    flow = np.array([np.clip(flow[i], -clip_val[i], clip_val[i]) for i in range(3)])
    # add back the shift
    flow = np.array([flow[i] - shift[i] for i in range(3)])
    # upsample the flow
    upsample_factor = (upsample_factor_yx, upsample_factor_yx, 1)
    flow_up = np.array(
        [
            upsample_yx(flow[i], upsample_factor_yx, order=1) * upsample_factor[i]
            for i in tqdm(range(3), desc="Upsampling raw flow")
        ],
        dtype=np.float16,
    )
    # save the flow
    if loc:
        # save in yxz format
        compressor, chunks = utils.tiles_io.get_compressor_and_chunks(
            utils.tiles_io.OptimisedFor.Z_PLANE_READ, flow_up.shape, image_z_index=3
        )
        zarray = zarr.open(
            store=loc,
            shape=flow_up.shape,
            mode="w",
            zarr_version=2,
            chunks=chunks,
            dtype="|f2",
            compressor=compressor,
        )
        zarray[:] = flow_up
    t_end = time.time()
    log.info("Optical flow computation took " + str(t_end - t_start) + " seconds")

    return flow


def flow_correlation(
    base: np.ndarray,
    target: np.ndarray,
    flow: np.ndarray,
    win_size: np.ndarray,
    upsample_factor_yx: int = 4,
    loc: str = "",
) -> np.ndarray:
    """
    Compute the correlation between the base and target images within a small window of each pixel.
    This is done in a vectorized manner by reshaping the images into windows and then computing the correlation
    coefficient between the base and target images within each window. For this reason the window size must be a factor
    of the image size in each dimension.

    Args:
        base: n_y x n_x x n_z array of the base image
        target: n_y x n_x x n_z array of the target image
        flow: 3 x n_y x n_x x n_z array of flow in y, x and z
        win_size: 3 element array of the window size in y, x and z
        upsample_factor_yx: int specifying the upsample factor in y and x
        loc: str specifying the location to save/ load the correlation

    Returns:
        correlation: n_y x n_x x n_z array of correlation coefficients
        upsampled_correlation: n_up_y x n_up_x x n_up_z array of upsampled correlation coefficients. Returns none if
            correlation is already saved at `loc`.
    """
    t_start = time.time()
    if os.path.exists(loc):
        corr = zarr.load(loc)[:][::upsample_factor_yx, ::upsample_factor_yx]
        return corr.astype(np.float32), None
    ny, nx, nz = target.shape
    # apply the flow to the base image and compute the correlation between th shifted base and the target image
    coords = np.array(np.meshgrid(range(ny), range(nx), range(nz), indexing="ij"), dtype=np.float32)
    base_warped = skimage.transform.warp(base, coords + flow, order=0, mode="constant", cval=0)
    del coords, base, flow
    # divide base_warped and target by their max.
    base_warped = base_warped / np.max(base_warped)
    target = target / np.max(target)
    for i in range(3):
        while target.shape[i] % win_size[i] != 0:
            win_size[i] += 1
    # compute number of windows in each dimension
    n_win = np.array(target.shape) // win_size
    # reshape the images into windows
    base_warped = base_warped.reshape(n_win[0], win_size[0], n_win[1], win_size[1], n_win[2], win_size[2])
    target = target.reshape(n_win[0], win_size[0], n_win[1], win_size[1], n_win[2], win_size[2])
    # move the window dimensions to the front
    base_warped = np.moveaxis(base_warped, [0, 2, 4], [0, 1, 2])
    target = np.moveaxis(target, [0, 2, 4], [0, 1, 2])
    # Now reshape so the window dimensions and pixel dimensions are flattened
    base_warped = base_warped.reshape(np.prod(n_win), np.prod(win_size))
    target = target.reshape(np.prod(n_win), np.prod(win_size))
    # compute the correlation
    correlation = np.sum(base_warped * target, axis=1)
    # reshape the correlation back to the window dimensions
    correlation = correlation.reshape(n_win)
    # upsample the correlation to the original image size just by repeating the correlation values
    correlation = np.repeat(
        np.repeat(np.repeat(correlation, win_size[2], axis=2), win_size[1], axis=1), win_size[0], axis=0
    )
    # upsample
    correlation_up = upsample_yx(correlation, upsample_factor_yx, order=0).astype(np.float16)
    # make sure every z-plane has the same mean correlation
    correlation /= np.mean(correlation, axis=(0, 1))[None, None, :]
    # save the correlation
    if loc:
        # save in yxz format
        compressor, chunks = utils.tiles_io.get_compressor_and_chunks(
            utils.tiles_io.OptimisedFor.Z_PLANE_READ, correlation_up.shape, image_z_index=2
        )
        zarray = zarr.open(
            store=loc,
            shape=correlation_up.shape,
            mode="w",
            zarr_version=2,
            chunks=chunks,
            dtype="|f2",
            compressor=compressor,
        )
        zarray[:] = correlation_up
    t_end = time.time()
    log.info("Computing correlation took " + str(t_end - t_start) + " seconds")
    return correlation, correlation_up


def interpolate_flow(
    flow: np.ndarray,
    correlation: np.ndarray,
    threshold: float = 0.95,
    sigma: float = 10,
    upsample_factor_yx: int = 4,
    loc: str = "",
):
    """
    Interpolate the flow based on the correlation between the base and target images
    Args:
        flow: 3 x n_y x n_x x n_z array of flow in y, x and z
        correlation: n_y x n_x x n_z array of correlation coefficients
        threshold: threshold for correlation coefficient
        sigma: standard deviation of the Gaussian filter
        upsample_factor_yx: int specifying the upsample factor in y and x
        loc: str specifying the location to save/ load the interpolated flow
    """
    if os.path.exists(loc):
        return
    time_start = time.time()
    # threshold the correlation
    mask = correlation >= np.quantile(correlation, threshold)
    flow_indicator = mask.astype(np.float32)
    # smooth the flow indicator
    flow_indicator_smooth = gaussian_filter(flow_indicator, sigma, truncate=4)
    # smooth the flow
    flow = np.array([gaussian_filter(flow[i] * flow_indicator, sigma) for i in range(3)])
    # divide the flow by the smoothed indicator
    flow = np.array([flow[i] / flow_indicator_smooth for i in range(3)])
    # remove nan values
    flow = np.nan_to_num(flow)
    upsample_factor = (upsample_factor_yx, upsample_factor_yx, 1)
    # upsample the flow before saving
    flow = np.array(
        [
            upsample_yx(flow[i], upsample_factor_yx, order=1) * upsample_factor[i]
            for i in tqdm(range(3), desc="Upsampling smooth flow")
        ],
        dtype=np.float16,
    )
    # save the flow
    if loc:
        # save in yxz format
        compressor, chunks = utils.tiles_io.get_compressor_and_chunks(
            utils.tiles_io.OptimisedFor.Z_PLANE_READ, flow.shape, image_z_index=3
        )
        zarray = zarr.open(
            store=loc,
            shape=flow.shape,
            mode="w",
            zarr_version=2,
            chunks=chunks,
            dtype="|f2",
            compressor=compressor,
        )
        zarray[:] = flow
    time_end = time.time()
    log.info("Interpolating flow took " + str(time_end - time_start) + " seconds")
    return flow


def upsample_yx(im: np.ndarray, factor: float = 4, order: int = 1) -> np.ndarray:
    """
    Function to upsample an 3D image in yx.
    Args:
        im: np.ndarray size [n_y, n_x, n_z] of the image to upsample
        factor: float specifying the factor to upsample by in y and x
        order: int specifying the order of the interpolation
    Returns:
        im_up: np.ndarray size [n_y * factor, n_x * factor, n_z] of the upsampled image
    """
    # upsampling is quicker when we do it in 2D
    im_up = np.zeros((im.shape[0] * factor, im.shape[1] * factor, im.shape[2]), dtype=im.dtype)
    for z in range(im.shape[2]):
        im_up[:, :, z] = scipy.ndimage.zoom(im[:, :, z], factor, order=order)
    return im_up


def gaussian_kernel(sigma: float, size: int) -> np.ndarray:
    """
    Function to create a 3D Gaussian kernel
    Args:
        sigma: float specifying the standard deviation of the Gaussian kernel
        size: int specifying the size of the Gaussian kernel
    """
    coords = np.arange(size) - size // 2
    kernel_1d = np.exp(-0.5 * (coords / sigma) ** 2)
    kernel_1d /= np.sum(kernel_1d)
    kernel_2d = np.outer(kernel_1d, kernel_1d)
    kernel_3d = np.zeros((size, size, size))
    for z in range(size):
        kernel_3d[z] = kernel_2d * kernel_1d[z]

    return kernel_3d / np.sum(kernel_3d)


def channel_registration(
    fluorescent_bead_path: str = None, anchor_cam_idx: int = 3, n_cams: int = 4, bead_radii: list = [10, 11, 12]
) -> np.ndarray:
    """
    Function to carry out channel registration using fluorescent beads. This function assumes that the fluorescent
    bead images are 2D images and that there is one image for each camera.

    Fluorescent beads are assumed to be circles and are detected using the Hough transform. The centre of the detected
    circles are then used to compute the affine transform between each camera and the round_reg_channel_cam via ICP.

    Args:
        fluorescent_bead_path: Path to fluorescent beads directory containing the fluorescent bead images.
        If none then we assume that the channels are registered to each other and just set channel_transforms to
        identity matrices
        anchor_cam_idx: int index of the camera to use as the anchor camera
        n_cams: int number of cameras
        bead_radii: list of possible bead radii

    Returns:
        transform: n_cams x 3 x 4 array of affine transforms taking anchor camera to each other camera
    """
    transform = np.zeros((n_cams, 3, 4))
    # First check if the fluorescent beads path exists. If not, we assume that the channels are registered to each
    # other and just set channel_transforms to identity matrices
    if fluorescent_bead_path is None:
        # Set registration_data['channel_registration']['channel_transform'][c] = np.eye(3) for all channels c
        for c in range(n_cams):
            transform[c] = np.eye(3, 4)
        log.warn("Fluorescent beads directory does not exist. Assuming that all channels are registered to each other.")
        return transform

    # open the fluorescent bead images as nd2 files
    with nd2.ND2File(fluorescent_bead_path) as fbim:
        fluorescent_beads = fbim.asarray()
    # if fluorescent bead images are for all channels, just take one from each camera

    # TODO better deal with 3D
    if fluorescent_beads.ndim == 4:
        nz = fluorescent_beads.shape[0]
        fluorescent_beads = fluorescent_beads[int(nz / 2)]

    if fluorescent_beads.shape[0] == 28:
        fluorescent_beads = fluorescent_beads[[0, 9, 18, 23]]

    # Now we'll turn each image into a point cloud
    bead_point_clouds = []
    for i in range(n_cams):
        edges = skimage.feature.canny(fluorescent_beads[i], sigma=3, low_threshold=10, high_threshold=50)
        hough_res = skimage.transform.hough_circle(edges, bead_radii)
<<<<<<< HEAD
        accums, cx, cy, radii = skimage.transform.hough_circle_peaks(
            hough_res, bead_radii, min_xdistance=10, min_ydistance=10
        )
        cy, cx = cy.astype(int), cx.astype(int)
        values = fluorescent_beads[i][cy, cx]
        cy_rand, cx_rand = (np.random.randint(0, fluorescent_beads[i].shape[0]-1, 100),
                            np.random.randint(0, fluorescent_beads[i].shape[1]-1, 100))
        noise = np.mean(fluorescent_beads[i][cy_rand, cx_rand])
        keep = values > noise
        cy, cx = cy[keep], cx[keep]
=======
        _, cx, cy, _ = skimage.transform.hough_circle_peaks(hough_res, bead_radii, min_xdistance=10, min_ydistance=10)
>>>>>>> 4fb0d35c
        bead_point_clouds.append(np.vstack((cy, cx)).T)

    # Now convert the point clouds from yx to yxz. This is because our ICP algorithm assumes that the point clouds
    # are in 3D space
    bead_point_clouds = [
        np.hstack((bead_point_clouds[i], np.zeros((bead_point_clouds[i].shape[0], 1)))) for i in range(n_cams)
    ]

    # Set up ICP
    initial_transform = np.zeros((n_cams, 4, 3))
    transform = np.zeros((n_cams, 4, 3))
    mse = np.zeros((n_cams, 50))
    target_cams = [i for i in range(n_cams) if i != anchor_cam_idx]
    with tqdm(total=len(target_cams)) as pbar:
        for i in target_cams:
            pbar.set_description("Running ICP for camera " + str(i))
            # Set initial transform to identity (shift already accounted for)
            initial_transform[i, :3, :3] = np.eye(3)
            # Run ICP
            transform[i], _, mse[i], converged = icp(
                yxz_base=bead_point_clouds[anchor_cam_idx],
                yxz_target=bead_point_clouds[i],
                start_transform=initial_transform[i],
                n_iters=50,
                dist_thresh_yx=5,
                dist_thresh_z=5,
            )
            if not converged:
                transform[i] = np.eye(4, 3)
                log.error(Warning("ICP did not converge for camera " + str(i) + ". Replacing with identity."))
            pbar.update(1)

    # Need to add in z coord info as not accounted for by registration due to all coords being equal
    transform[:, 2, 2] = 1
    transform[anchor_cam_idx] = np.eye(4, 3)

    # Convert transforms from yxz to zyx
    transform_zyx = np.zeros((4, 3, 4))
    for i in range(n_cams):
        transform_zyx[i] = preprocessing.yxz_to_zyx_affine(transform[i])

    return transform_zyx


# Function to remove outlier shifts
def regularise_shift(shift, tile_origin, residual_threshold) -> np.ndarray:
    """
    Function to remove outlier shifts from a collection of shifts whose start location can be determined by position.
    Uses robust linear regression to compute a prediction of what the shifts should look like and if any shift differs
    from this by more than some threshold it is declared to be an outlier.
    Args:
        shift: [n_tiles_use x n_rounds_use x 3]
        tile_origin: yxz positions of the tiles [n_tiles_use x 3]
        residual_threshold: This is a threshold above which we will consider a point to be an outlier

    Returns:
        shift_regularised: [n_tiles x n_rounds x 4 x 3]
    """
    # rearrange columns so that tile origins are in zyx like the shifts are, then initialise commonly used variables
    tile_origin = np.roll(tile_origin, 1, axis=1)
    tile_origin_padded = np.pad(tile_origin, ((0, 0), (0, 1)), mode="constant", constant_values=1)
    n_tiles_use, n_rounds_use = shift.shape[0], shift.shape[1]
    shift_regularised = np.zeros((n_tiles_use, n_rounds_use, 3))
    shift_norm = np.linalg.norm(shift, axis=2)

    # Loop through rounds and perform a linear regression on the shifts for each round
    for r in range(n_rounds_use):
        lb, ub = np.percentile(shift_norm[:, r], [10, 90])
        valid = (shift_norm[:, r] > lb) * (shift_norm[:, r] < ub)
        if np.sum(valid) < 3:
            continue
        # Carry out regression
        big_transform = ols_regression(shift[valid, r], tile_origin[valid])
        shift_regularised[:, r] = tile_origin_padded @ big_transform.T - tile_origin
        # Compute residuals
        residuals = np.linalg.norm(shift[:, r] - shift_regularised[:, r], axis=1)
        # Identify outliers
        outliers = residuals > residual_threshold
        # Replace outliers with predicted shifts
        shift[outliers, r] = shift_regularised[outliers, r]

    return shift


# Function to remove outlier round scales
def regularise_round_scaling(scale: np.ndarray):
    """
    Function to remove outliers in the scale parameters for round transforms. Experience shows these should be close
    to 1 for x and y regardless of round and should be increasing or decreasing for z dependent on whether anchor
    round came before or after.

    Args:
        scale: 3 x n_tiles_use x n_rounds_use ndarray of z y x scales for each tile and round

    Returns:
        scale_regularised:  n_tiles_use x n_rounds_use x 3 ndarray of z y x regularised scales for each tile and round
    """
    # Define num tiles and separate the z scale and yx scales for different analysis
    n_tiles = scale.shape[1]
    z_scale = scale[0]
    yx_scale = scale[1:]

    # Regularise z_scale. Expect z_scale to vary by round but not by tile.
    # We classify outliers in z as:
    # a.) those that lie outside 1 iqr of the median for z_scales of that round
    # b.) those that increase when the majority decrease or those that decrease when majority increase
    # First carry out removal of outliers of type (a)
    median_z_scale = np.repeat(np.median(z_scale, axis=0)[np.newaxis, :], n_tiles, axis=0)
    iqr_z_scale = np.repeat(scipy.stats.iqr(z_scale, axis=0)[np.newaxis, :], n_tiles, axis=0)
    outlier_z = np.abs(z_scale - median_z_scale) > iqr_z_scale
    z_scale[outlier_z] = median_z_scale[outlier_z]

    # Now carry out removal of outliers of type (b)
    delta_z_scale = np.diff(z_scale, axis=1)
    dominant_sign = np.sign(np.median(delta_z_scale))
    outlier_z = np.hstack((np.sign(delta_z_scale) != dominant_sign, np.zeros((n_tiles, 1), dtype=bool)))
    z_scale[outlier_z] = median_z_scale[outlier_z]

    # Regularise yx_scale: No need to account for variation in tile or round
    outlier_yx = np.abs(yx_scale - 1) > 0.01
    yx_scale[outlier_yx] = 1

    return scale


# Bridge function for all regularisation
def regularise_transforms(
    registration_data: dict, tile_origin: np.ndarray, residual_threshold: float, use_tiles: list, use_rounds: list
):
    """
    Function to regularise affine transforms by comparing them to affine transforms from other tiles.
    As the channel transforms do not depend on tile, they do not need to be regularised.
    Args:
        registration_data: dictionary of registration data
        tile_origin: n_tiles x 3 tile origin in zyx
        residual_threshold: threshold for classifying outlier shifts
        use_tiles: list of tiles in use
        use_rounds: list of rounds in use

    Returns:
        registration_data: dictionary of registration data with regularised transforms
    """
    # Extract transforms
    round_transform = np.copy(registration_data["round_registration"]["transform_raw"])

    # Code becomes easier when we disregard tiles, rounds, channels not in use
    n_tiles, n_rounds = round_transform.shape[0], round_transform.shape[1]
    tile_origin = tile_origin[use_tiles]
    round_transform = round_transform[use_tiles][:, use_rounds]

    # Regularise round transforms
    round_transform[:, :, :, 3] = regularise_shift(
        shift=round_transform[:, :, :, 3], tile_origin=tile_origin, residual_threshold=residual_threshold
    )
    round_scale = np.array([round_transform[:, :, 0, 0], round_transform[:, :, 1, 1], round_transform[:, :, 2, 2]])
    round_scale_regularised = regularise_round_scaling(round_scale)
    round_transform = preprocessing.replace_scale(transform=round_transform, scale=round_scale_regularised)
    round_transform = preprocessing.populate_full(
        sublist_1=use_tiles,
        list_1=np.arange(n_tiles),
        sublist_2=use_rounds,
        list_2=np.arange(n_rounds),
        array=round_transform,
    )

    registration_data["round_registration"]["transform"] = round_transform

    return registration_data


# Function which runs a single iteration of the icp algorithm
def get_transform(
    yxz_base: np.ndarray,
    yxz_target: np.ndarray,
    transform_old: np.ndarray,
    dist_thresh_yx: float,
    dist_thresh_z: float,
    robust=False,
):
    """
    This finds the affine transform that transforms ```yxz_base``` such that the distances between the neighbours
    with ```yxz_target``` are minimised.

    Args:
        yxz_base: ```float [n_base_spots x 3]```.
            Coordinates of spots you want to transform.
        transform_old: ```float [4 x 3]```.
            Affine transform found for previous iteration of PCR algorithm.
        yxz_target: ```float [n_target_spots x 3]```.
            Coordinates of spots in image that you want to transform ```yxz_base``` to.
        dist_thresh_yx: distance threshold in y and x directions. If neighbours closer than this, they are used to
            compute the new transform.
        dist_thresh_z:
        robust: Boolean option to make regression robust. Selecting true will result in the algorithm maximising
            correntropy as opposed to minimising mse.

    Returns:
        - ```transform``` - ```float [4 x 3]```.
            Updated affine transform.
        - ```neighbour``` - ```int [n_base_spots]```.
            ```neighbour[i]``` is index of coordinate in ```yxz_target``` to which transformation of
            ```yxz_base[i]``` is closest.
        - ```n_matches``` - ```int```.
            Number of neighbours which have distance less than ```dist_thresh```.
        - ```error``` - ```float```.
            Average distance between ```neighbours``` below ```dist_thresh```.
    """
    # Scale the points down in x, y and z so that we can use a dist thresh of 1
    scale_factor = np.array([dist_thresh_yx, dist_thresh_yx, dist_thresh_z])[None, :]
    # Step 1 computes matching, since yxz_target is a subset of yxz_base, we will loop through yxz_target and find
    # their nearest neighbours within yxz_transform, which is the initial transform applied to yxz_base
    yxz_base_pad = np.pad(yxz_base, [(0, 0), (0, 1)], constant_values=1)
    yxz_transform = yxz_base_pad @ transform_old
    # scale down
    yxz_base, yxz_target, yxz_transform = (
        yxz_base / scale_factor,
        yxz_target / scale_factor,
        yxz_transform / scale_factor,
    )
    yxz_transform_tree = scipy.spatial.KDTree(yxz_transform)
    # the next query works the following way. For each point in yxz_target, we look for the closest neighbour in the
    # anchor, which we have now applied the initial transform to. If this is below dist_thresh, we append its distance
    # to distances and append the index of this neighbour to neighbour
    distances, neighbour = yxz_transform_tree.query(yxz_target, distance_upper_bound=1)
    # scale the points back up
    yxz_base, yxz_target = yxz_base * scale_factor, yxz_target * scale_factor
    yxz_base_pad = np.pad(yxz_base, [(0, 0), (0, 1)], constant_values=1)
    neighbour = neighbour.flatten()
    distances = distances.flatten()
    use = distances < 1
    distances[~use] = 1
    n_matches = np.sum(use)
    error = np.sqrt(np.mean(distances**2))
    base_pad_use = yxz_base_pad[neighbour[use], :]
    target_use = yxz_target[use, :]

    if not robust:
        transform = np.linalg.lstsq(base_pad_use, target_use, rcond=None)[0]
    else:
        sigma = dist_thresh_yx / 2
        target_pad_use = np.pad(target_use, [(0, 0), (0, 1)], constant_values=1)
        D = np.diag(np.exp(-0.5 * (np.linalg.norm(base_pad_use @ transform_old - target_use, axis=1) / sigma) ** 2))
        transform = (target_pad_use.T @ D @ base_pad_use @ np.linalg.inv(base_pad_use.T @ D @ base_pad_use))[:3, :4].T

    return transform, neighbour, n_matches, error


# Simple ICP implementation, calls above until no change
def icp(yxz_base, yxz_target, dist_thresh_yx, dist_thresh_z, start_transform, n_iters, robust=False):
    """
    Applies n_iters rounds of the above least squares regression
    Args:
        yxz_base: ```float [n_base_spots x 3]```.
            Coordinates of spots you want to transform.
        yxz_target: ```float [n_target_spots x 3]```.
            Coordinates of spots in image that you want to transform ```yxz_base``` to.
        start_transform: initial transform
        dist_thresh_yx: If neighbours closer than this, they are used to compute the new transform.
            Typical: ```8```.
        dist_thresh_z: If neighbours closer than this, they are used to compute the new transform.
            Typical: ```2```.
        n_iters: max number of times to compute regression
        robust: whether to compute robust icp
    Returns:
        - ```transform``` - ```float [4 x 3]```.
            Updated affine transform.
        - ```n_matches``` - ```int```.
            Number of neighbours which have distance less than ```dist_thresh```.
        - ```error``` - ```float```.
            Average distance between ```neighbours``` below ```dist_thresh```.
        - converged - bool
            True if completed in less than n_iters and false o/w
    """
    # initialise transform
    transform = start_transform
    n_matches = np.zeros(n_iters)
    error = np.zeros(n_iters)
    prev_neighbour = np.ones(yxz_target.shape[0]) * yxz_base.shape[0]

    # Update transform. We want this to have max n_iters iterations. We will end sooner if all neighbours do not change
    # in 2 successive iterations. Define the variables for iteration 0 before we start the loop
    transform, neighbour, n_matches[0], error[0] = get_transform(
        yxz_base, yxz_target, transform, dist_thresh_yx, dist_thresh_z, robust
    )
    i = 0
    while i + 1 < n_iters and not all(prev_neighbour == neighbour):
        # update i and prev_neighbour
        prev_neighbour, i = neighbour, i + 1
        transform, neighbour, n_matches[i], error[i] = get_transform(
            yxz_base, yxz_target, transform, dist_thresh_yx, dist_thresh_z, robust
        )
    # now fill in any variables that were not completed due to early exit
    n_matches[i:] = n_matches[i] * np.ones(n_iters - i)
    error[i:] = error[i] * np.ones(n_iters - i)
    converged = i < n_iters

    return transform, n_matches, error, converged


def brightness_scale(
    preseq: np.ndarray,
    seq: np.ndarray,
    intensity_percentile: float,
    sub_image_size: Optional[int] = None,
) -> Tuple[float, np.ndarray, np.ndarray]:
    """
    Function to find scale factor m and such that m * preseq ~ seq. First, the preseq and seq images are
    aligned using phase cross correlation. Then apply regression on the pixels of `preseq' which are above the
    `intensity_percentile` percentile. This is because we want to use the brightest pixels for regression as these
    are the pixels which are likely to be background in the preseq image and foreground in the seq image.

    Args:
        preseq: (n_y x n_x) ndarray of presequence image.
        seq: (n_y x n_x) ndarray of sequence image.
        intensity_percentile (float): brightness percentile such that all pixels with brightness > this percentile (in
            the preseq im only) are used for regression.
        sub_image_size (int, optional): size of sub-images in x and y to use for regression. This is because the images
            are not perfectly registered and so we need to find the best registered sub-image to use for regression.
            Default: `floor(n_x / 4.095)`.

    Returns:
        - scale: float scale factor `m`.
        - sub_image_seq: (sub_image_size, sub_image_size) ndarray of aligned sequence image used for regression.
        - sub_image_preseq: (sub_image_size, sub_image_size) ndarray of aligned presequence image used for regression.

    Notes:
        - This function isn't really part of registration but needs registration to be run before it can be used and
            here seems like a good place to put it.
    """
    assert preseq.ndim == seq.ndim == 2, "Sequence and presequence image must be 2 dimensional"
    assert preseq.shape == seq.shape, "Presequence and sequence images must have the same shape"
    tile_size = seq.shape[-1]
    # TODO: Replace this sub-image stuff with optical flow
    if sub_image_size is None:
        sub_image_size = int(tile_size // 2)
    n_sub_images = max(1, int(tile_size / sub_image_size))
    sub_image_shifts, sub_image_shift_score = (
        np.zeros((n_sub_images, n_sub_images, 2)),
        np.zeros((n_sub_images, n_sub_images)),
    )
    window = skimage.filters.window("hann", (sub_image_size, sub_image_size))
    for i, j in np.ndindex((n_sub_images, n_sub_images)):
        y_range = np.arange(i * sub_image_size, (i + 1) * sub_image_size)
        x_range = np.arange(j * sub_image_size, (j + 1) * sub_image_size)
        yx_range = np.ix_(y_range, x_range)
        sub_image_preseq, sub_image_seq = preseq[yx_range], seq[yx_range]
        sub_image_seq_windowed = sub_image_seq * window
        sub_image_preseq_windowed = sub_image_preseq * window
        # phase cross correlation struggles with all zeros so we will skip this sub-image if it is all zeros
        if min(np.max(sub_image_seq_windowed), np.max(sub_image_preseq_windowed)) == 0:
            sub_image_shifts[i, j] = np.array([0, 0])
            sub_image_shift_score[i, j] = 0
            continue
        sub_image_shifts[i, j] = skimage.registration.phase_cross_correlation(
            sub_image_preseq_windowed, sub_image_seq_windowed, overlap_ratio=0.75, disambiguate=True
        )[0]
        # Now calculate the correlation coefficient
        sub_image_seq_shifted = preprocessing.custom_shift(sub_image_seq, sub_image_shifts[i, j].astype(int))
        sub_image_shift_score[i, j] = np.corrcoef(sub_image_preseq.ravel(), sub_image_seq_shifted.ravel())[0, 1]
    # Now find the best sub-image
    max_score = np.nanmax(sub_image_shift_score)
    i_max, j_max = np.argwhere(sub_image_shift_score == max_score)[0]
    shift_max_score = sub_image_shifts[i_max, j_max]
    y_range = np.arange(i_max * sub_image_size, (i_max + 1) * sub_image_size)
    x_range = np.arange(j_max * sub_image_size, (j_max + 1) * sub_image_size)
    yx_range = np.ix_(y_range, x_range)
    sub_image_preseq, sub_image_seq = preseq[yx_range], seq[yx_range]
    sub_image_seq = preprocessing.custom_shift(sub_image_seq, shift_max_score.astype(int))

    # Now find the top intensity_percentile pixels from the preseq image and use these for regression
    mask = sub_image_preseq > np.percentile(sub_image_preseq, intensity_percentile)

    sub_image_preseq_flat = sub_image_preseq[mask].ravel()
    sub_image_seq_flat = sub_image_seq[mask].ravel()
    # Least squares to find im = m * im_pre best fit coefficients
    m = np.linalg.lstsq(sub_image_preseq_flat[:, None], sub_image_seq_flat, rcond=None)[0]

    return m.item(), sub_image_seq, sub_image_preseq


# TODO: This function will not work anymore. Either remove it or fix it
def get_single_affine_transform(
    spot_yxz_base: np.ndarray,
    spot_yxz_transform: np.ndarray,
    z_scale_base: float,
    z_scale_transform: float,
    start_transform: np.ndarray,
    neighb_dist_thresh: float,
    tile_centre: np.ndarray,
    n_iter: int = 100,
    reg_constant_scale: Optional[float] = None,
    reg_constant_shift: Optional[float] = None,
    reg_transform: Optional[np.ndarray] = None,
) -> Tuple[np.ndarray, int, float, bool]:
    """
    Finds the affine transform taking `spot_yxz_base` to `spot_yxz_transform`.

    Args:
        spot_yxz_base: Point cloud want to find the shift from.
            spot_yxz_base[:, 2] is the z coordinate in units of z-pixels.
        spot_yxz_transform: Point cloud want to find the shift to.
            spot_yxz_transform[:, 2] is the z coordinate in units of z-pixels.
        z_scale_base: Scaling to put z coordinates in same units as yx coordinates for spot_yxz_base.
        z_scale_transform: Scaling to put z coordinates in same units as yx coordinates for spot_yxz_base.
        start_transform: `float [4 x 3]`.
            Start affine transform for iterative closest point.
            Typically, `start_transform[:3, :]` is identity matrix and
            `start_transform[3]` is approx yxz shift (z shift in units of xy pixels).
        neighb_dist_thresh: Distance between 2 points must be less than this to be constituted a match.
        tile_centre: int [3].
            yxz coordinates of centre of image where spot_yxz found on.
        n_iter: Max number of iterations to perform of ICP.
        reg_constant_scale: Constant used for scaling and rotation when doing regularized least squares.
            `None` means no regularized least squares performed.
            Typical = `5e8`.
        reg_constant_shift: Constant used for shift when doing regularized least squares.
            `None` means no regularized least squares performed.
            Typical = `500`
        reg_transform: `float [4 x 3]`.
            Transform to regularize to when doing regularized least squares.
            `None` means no regularized least squares performed.

    Returns:
        - `transform` - `float [4 x 3]`.
            `transform` is the final affine transform found.
        - `n_matches` - Number of matches found for each transform.
        - `error` - Average distance between neighbours below `neighb_dist_thresh`.
        - `is_converged` - `False` if max iterations reached before transform converged.
    """
    spot_yxz_base = (spot_yxz_base - tile_centre) * [1, 1, z_scale_base]
    spot_yxz_transform = (spot_yxz_transform - tile_centre) * [1, 1, z_scale_transform]
    tree_transform = scipy.spatial.KDTree(spot_yxz_transform)
    neighbour = np.zeros(spot_yxz_base.shape[0], dtype=int)
    transform = start_transform.copy()
    for _ in range(n_iter):
        neighbour_last = neighbour.copy()
        transform, neighbour, n_matches, error = get_transform(
            spot_yxz_base,
            transform,
            spot_yxz_transform,
            neighb_dist_thresh,
            tree_transform,
            reg_constant_scale,
            reg_constant_shift,
            reg_transform,
        )

        is_converged = np.abs(neighbour - neighbour_last).max() == 0
        if is_converged:
            break

    return transform, n_matches, error, is_converged<|MERGE_RESOLUTION|>--- conflicted
+++ resolved
@@ -685,7 +685,6 @@
     for i in range(n_cams):
         edges = skimage.feature.canny(fluorescent_beads[i], sigma=3, low_threshold=10, high_threshold=50)
         hough_res = skimage.transform.hough_circle(edges, bead_radii)
-<<<<<<< HEAD
         accums, cx, cy, radii = skimage.transform.hough_circle_peaks(
             hough_res, bead_radii, min_xdistance=10, min_ydistance=10
         )
@@ -696,9 +695,6 @@
         noise = np.mean(fluorescent_beads[i][cy_rand, cx_rand])
         keep = values > noise
         cy, cx = cy[keep], cx[keep]
-=======
-        _, cx, cy, _ = skimage.transform.hough_circle_peaks(hough_res, bead_radii, min_xdistance=10, min_ydistance=10)
->>>>>>> 4fb0d35c
         bead_point_clouds.append(np.vstack((cy, cx)).T)
 
     # Now convert the point clouds from yx to yxz. This is because our ICP algorithm assumes that the point clouds
