--- conflicted
+++ resolved
@@ -226,10 +226,6 @@
             round_dask_array = dask.array.from_npy_stack(round_file)
         elif nbp_file.raw_extension == 'jobs':
             round_dask_array = load_dask(nbp_file, nbp_basic, r)
-<<<<<<< HEAD
-
-=======
->>>>>>> 2f281466
 
     # Return a tile/channel/z-planes from the dask array.
     if use_z is None:
