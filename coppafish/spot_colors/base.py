--- conflicted
+++ resolved
@@ -149,15 +149,11 @@
                         spot_colors[in_range, r, c] = image_all_channels[use_channels[c]][
                             tuple(np.asarray(yxz_transform[:, i]) for i in range(2))]
                 pbar.update(1)
-<<<<<<< HEAD
     # Remove shift so now spots outside bounds have color equal to - nbp_basic.tile_pixel_shift_value.
     # It is impossible for any actual spot color to be this due to clipping at the extract stage.
     spot_colors = spot_colors - nbp_basic.tile_pixel_value_shift
     colours_valid = (spot_colors > -nbp_basic.tile_pixel_value_shift).all(axis=(1, 2))
-=======
-        spot_colors = spot_colors - nbp_basic.tile_pixel_value_shift
-        colours_valid = (spot_colors > -nbp_basic.tile_pixel_value_shift).all(axis=(1, 2))
->>>>>>> c570768f
+
     if use_bg:
         with tqdm(total=n_use_channels, disable=no_verbose) as pbar:
             pbar.set_description(
@@ -179,7 +175,6 @@
                             tiles_io.load_image(nbp_file, nbp_basic, nbp_extract.file_type, t, nbp_basic.pre_seq_round, 
                                                use_channels[c], yxz_transform, apply_shift=False)
                 pbar.update(1)
-<<<<<<< HEAD
         # subtract tile pixel shift value so that bg_colours are in range -15_000 to 50_000 (approx)
         bg_colours = bg_colours - nbp_basic.tile_pixel_value_shift
         # repeat bg_colours so it is the same shape as spot_colors
@@ -206,33 +201,7 @@
             spot_colors[~good] = invalid_value
             
     return (spot_colors, yxz_base, bg_colours) if use_bg else (spot_colors, yxz_base)
-=======
-            # subtract tile pixel shift value so that bg_colours are in range -15_000 to 50_000 (approx)
-            bg_colours = bg_colours - nbp_basic.tile_pixel_value_shift
-            # repeat bg_colours so it is the same shape as spot_colors
-            bg_colours = np.repeat(bg_colours[:, None, :], n_use_rounds, axis=1)
-            bg_valid = (bg_colours > -nbp_basic.tile_pixel_value_shift).all(axis=(1, 2))
-            bg_colours[bg_valid] = bg_colours[bg_valid] * bg_scale[t][np.ix_(use_rounds, use_channels)]
-        invalid_value = -nbp_basic.tile_pixel_value_shift
-        if use_bg:
-            good = colours_valid * bg_valid
-            if return_in_bounds:
-                spot_colors = (spot_colors - bg_colours)[good]
-                bg_colours = bg_colours[good]
-                yxz_base = yxz_base[good]
-            else:
-                spot_colors[good] = (spot_colors - bg_colours)[good]
-                spot_colors[~good] = invalid_value
-        elif not use_bg:
-            good = colours_valid
-            if return_in_bounds:
-                spot_colors = spot_colors[good]
-                yxz_base = yxz_base[good]
-            else:
-                spot_colors[~good] = invalid_value
-
-        return (spot_colors, yxz_base, bg_colours) if use_bg else (spot_colors, yxz_base)
->>>>>>> c570768f
+
 
 
 def all_pixel_yxz(y_size: int, x_size: int, z_planes: Union[List, int, np.ndarray]) -> np.ndarray:
