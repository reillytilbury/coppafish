from typing import Optional, List, Union, Tuple
import numpy as np
from tqdm import tqdm
import os

from ..setup import NotebookPage
from ..utils import tiles_io
from .. import logging


def apply_transform(yxz: np.ndarray, flow: np.ndarray, icp_correction: np.ndarray,
                    tile_sz: np.ndarray) -> Tuple[np.ndarray, np.ndarray]:
    """
    This transforms the coordinates yxz based on the flow and icp_correction.
    E.g. to find coordinates of spots on the same tile but on a different round and channel.

    Args:
        yxz: ```int [n_spots x 3]```.
            ```yxz[i, :2]``` are the non-centered yx coordinates in ```yx_pixels``` for spot ```i```.
            ```yxz[i, 2]``` is the non-centered z coordinate in ```z_pixels``` for spot ```i```.
            E.g. these are the coordinates stored in ```nb['find_spots']['spot_details']```.
        flow: '''float mem-map [3 x n_pixels_y x n_pixels_x x n_pixels_z]''' of shifts for each pixel.
        icp_correction: '''float32 [4 x 3]'''. The affine transform to apply to the coordinates after the flow.
        tile_sz: ```int16 [3]```.
            YXZ dimensions of tile

    Returns:
        ```int [n_spots x 3]```.
            ```yxz_transform``` such that
            ```yxz_transform[i, [1,2]]``` are the transformed non-centered yx coordinates in ```yx_pixels```
            for spot ```i```.
            ```yxz_transform[i, 2]``` is the transformed non-centered z coordinate in ```z_pixels``` for spot ```i```.
        - ```in_range``` - ```bool [n_spots]```.
            Whether spot s was in the bounds of the tile when transformed to round `r`, channel `c`.
    """
    # load in shifts for each pixel
    y_indices, x_indices, z_indices = yxz.T
    # apply shifts to each pixel
    yxz_shifts = (-flow[:, y_indices, x_indices, z_indices].T).astype(np.float32)
    yxz_transform = np.asarray(yxz + yxz_shifts)
    # apply icp correction
    yxz_transform = np.pad(yxz_transform, ((0, 0), (0, 1)), constant_values=1)
    yxz_transform = np.round(yxz_transform @ icp_correction).astype(np.int16)
    in_range = np.logical_and((yxz_transform >= np.array([0, 0, 0])).all(axis=1),
                              (yxz_transform < tile_sz).all(axis=1))  # set color to nan if out range
    return yxz_transform, in_range


def get_spot_colors(yxz_base: np.ndarray, t: np.ndarray, transform: np.ndarray, bg_scale: np.ndarray, file_type: str,
                    nbp_file: NotebookPage, nbp_basic: NotebookPage, use_rounds: Optional[List[int]] = None,
                    use_channels: Optional[List[int]] = None, return_in_bounds: bool = False,
                    ) -> Union[np.ndarray, Tuple[np.ndarray, np.ndarray]]:
    """
    Takes some spots found on the reference round, and computes the corresponding spot intensity
    in specified imaging rounds/channels.
    By default, will run on `nbp_basic.use_rounds` and `nbp_basic.use_channels`.

    Args:
        yxz_base: `int16 [n_spots x 3]`.
            Local yxz coordinates of spots found in the reference round/reference channel of tile `t`
            yx coordinates are in units of `yx_pixels`. z coordinates are in units of `z_pixels`.
        t: `int`. Tile number.
        transform: `float32 [n_tiles x n_rounds x n_channels x 4 x 3]`.
        bg_scale: `float32 [n_tiles x n_rounds x n_channels]` scale factors to apply to background images before
        subtraction.if 'None', no background subtraction will be performed.
        file_type: `str`. Type of file to read in. E.g. '.zarr' or '.npy'.
        nbp_file: `file_names` notebook page.
        nbp_basic: `basic_info` notebook page.
        use_rounds: `int [n_use_rounds]`.
            Rounds you would like to find the `spot_color` for.
            Error will raise if transform is zero for particular round.
            If `None`, all rounds in `nbp_basic.use_rounds` used.
        use_channels: `int [n_use_channels]`.
            Channels you would like to find the `spot_color` for.
            Error will raise if transform is zero for particular channel.
            If `None`, all channels in `nbp_basic.use_channels` used.
        return_in_bounds: `bool`. If 'True' will only return spots that are in the bounds of the tile.

    Returns:
        - `spot_colors` - `int32 [n_spots x n_rounds_use x n_channels_use]` or
            `int32 [n_spots_in_bounds x n_rounds_use x n_channels_use]`.
            `spot_colors[s, r, c]` is the spot color for spot `s` in round `use_rounds[r]`, channel `use_channels[c]`.
        - `yxz_base` - `int16 [n_spots_in_bounds x 3]` or `int16 [n_spots x 3]`.
        - `bg_colours` - `int32 [n_spots_in_bounds x n_rounds_use x n_channels_use]` or
        `int32 [n_spots x n_rounds_use x n_channels_use]`. (only returned if `bg_scale` is not `None`).
        - in_bounds - `bool [n_spots]`. Whether spot s was in the bounds of the tile when transformed to round `r`,
        channel `c`. (only returned if `return_in_bounds` is `True`).
    """
    if use_rounds is None:
        use_rounds = nbp_basic.use_rounds + [nbp_basic.pre_seq_round] * nbp_basic.use_preseq
    if use_channels is None:
        use_channels = nbp_basic.use_channels

    n_spots = yxz_base.shape[0]
    no_verbose = n_spots < 10000
    # note using nan means can't use integer even though data is integer
    n_use_rounds = len(use_rounds)
    n_use_channels = len(use_channels)
    # spots outside tile bounds on particular r/c will initially be set to 0.
    spot_colors = np.zeros((n_spots, n_use_rounds, n_use_channels), dtype=np.int32)
    if not nbp_basic.is_3d:
        # use numpy not jax.numpy as reading images outputs to numpy.
        tile_sz = np.asarray([nbp_basic.tile_sz, nbp_basic.tile_sz, 1], dtype=np.int16)
    else:
        tile_sz = np.asarray([nbp_basic.tile_sz, nbp_basic.tile_sz, len(nbp_basic.use_z)], dtype=np.int16)

    with tqdm(total=n_use_rounds * n_use_channels, disable=no_verbose) as pbar:
        pbar.set_description(f"Reading {n_spots} spot_colors, from {file_type} files")
        for i, r in enumerate(use_rounds):
            flow_r = np.load(os.path.join(nbp_file.output_dir, 'flow', 'smooth', f't{t}_r{r}.npy'),
                             mmap_mode='r')
            for j, c in enumerate(use_channels):
                transform_rc = transform[t, r, c]
                pbar.set_postfix({'round': r, 'channel': c})
                if transform_rc[0, 0] == 0:
                    raise ValueError(
<<<<<<< HEAD
                        f"Transform for tile {t}, round {use_rounds[r]}, channel {use_channels[c]} is zero:"
                        f"\n{transform_rc}"
                    )
                yxz_transform, in_range = apply_transform(yxz_base, transform_rc, tile_sz)
                yxz_transform = np.asarray(yxz_transform)
                in_range = np.asarray(in_range)
=======
                        f"Transform for tile {t}, round {r}, channel {c} is zero:"
                        f"\n{transform_rc}")

                yxz_transform, in_range = apply_transform(yxz_base, flow_r, transform_rc, tile_sz)
                yxz_transform, in_range = np.asarray(yxz_transform), np.asarray(in_range)
>>>>>>> ef128e8a
                yxz_transform = yxz_transform[in_range]
                # if no spots in range, then continue
                if yxz_transform.shape[0] == 0:
                    pbar.update(1)
                    continue

                # Read in the shifted uint16 colors here, and remove shift later.
                spot_colors[in_range, i, j] = tiles_io.load_image(nbp_file, nbp_basic, file_type, t, r, c,
                                                                  yxz_transform,
                                                                  apply_shift=False)
                pbar.update(1)
            del flow_r

    # Remove shift so now spots outside bounds have color equal to - nbp_basic.tile_pixel_shift_value.
    # It is impossible for any actual spot color to be this due to clipping at the extract stage.
    spot_colors = spot_colors - nbp_basic.tile_pixel_value_shift
    colours_valid = (spot_colors > -nbp_basic.tile_pixel_value_shift).all(axis=(1, 2))
<<<<<<< HEAD
    if use_bg:
        with tqdm(total=n_use_channels, disable=no_verbose) as pbar:
            pbar.set_description(f"Reading {n_spots} background colours from tile {t} {nbp_extract.file_type} files")
            for c in range(n_use_channels):
                transform_rc = transforms[t, nbp_basic.pre_seq_round, use_channels[c]]
                pbar.set_postfix({"round": use_rounds[r], "channel": use_channels[c]})
                if transform_rc[0, 0] == 0:
                    raise ValueError(
                        f"Transform for tile {t}, round {nbp_basic.pre_seq_round}, channel {use_channels[c]} is zero:"
                        f"\n{transform_rc}"
                    )
                yxz_transform, in_range = apply_transform(yxz_base, transform_rc, tile_sz)
                yxz_transform = yxz_transform[in_range]
                if yxz_transform.shape[0] > 0:
                    # Read in the shifted uint16 colors here, and remove shift later.
                    if nbp_basic.is_3d:
                        bg_colours[in_range, c] = tiles_io.load_image(
                            nbp_file,
                            nbp_basic,
                            nbp_extract.file_type,
                            t,
                            nbp_basic.pre_seq_round,
                            use_channels[c],
                            yxz_transform,
                            apply_shift=False,
                        )
                pbar.update(1)
        # subtract tile pixel shift value so that bg_colours are in range -15_000 to 50_000 (approx)
        bg_colours = bg_colours - nbp_basic.tile_pixel_value_shift
        # repeat bg_colours so it is the same shape as spot_colors
        bg_colours = np.repeat(bg_colours[:, None, :], n_use_rounds, axis=1)
        bg_valid = (bg_colours > -nbp_basic.tile_pixel_value_shift).all(axis=(1, 2))
        bg_colours[bg_valid] = bg_colours[bg_valid] * bg_scale[t][np.ix_(use_rounds, use_channels)]

    invalid_value = -nbp_basic.tile_pixel_value_shift
    if use_bg:
        # A valid background subtracted colour must not subtract below the invalid, negative value
        subtracted_colours_valid = ((spot_colors - bg_colours) > invalid_value).all(axis=(1, 2))
        good = np.logical_and(colours_valid, bg_valid)
        good = np.logical_and(good, subtracted_colours_valid)
        if return_in_bounds:
            bg_colours = bg_colours[good]
    else:
        good = colours_valid

    if return_in_bounds:
        spot_colors = spot_colors[good]
        yxz_base = yxz_base[good]
    else:
        spot_colors[~good] = invalid_value
=======

    if return_in_bounds:
        spot_colors = spot_colors[colours_valid]
        yxz_base = yxz_base[colours_valid]

    # if we are using bg colours, address that here
    if bg_scale is not None:
        bg_colours = np.repeat(spot_colors[:, -1, :][:, None, :], n_use_rounds - 1, axis=1).astype(np.float32)
        bg_colours = np.maximum(bg_colours, 0)
        bg_colours *= bg_scale[t][np.ix_(use_rounds[:-1], use_channels)][None, :, :]
        bg_colours = bg_colours.astype(np.int32)
        spot_colors = spot_colors[:, :-1, :]
        spot_colors = spot_colors - bg_colours

    output_tuple = (spot_colors, yxz_base)
    if bg_scale is not None:
        output_tuple += (bg_colours,)
    if not return_in_bounds:
        output_tuple += (colours_valid,)
>>>>>>> ef128e8a

    return output_tuple


def all_pixel_yxz(y_size: int, x_size: int, z_planes: Union[List, int, np.ndarray]) -> np.ndarray:
    """
    Returns the yxz coordinates of all pixels on the indicated z-planes of an image.

    Args:
        y_size: number of pixels in y direction of image.
        x_size: number of pixels in x direction of image.
        z_planes: `int [n_z_planes]` z_planes, coordinates are desired for.

    Returns:
        `int16 [y_size * x_size * n_z_planes, 3]`
            yxz coordinates of all pixels on `z_planes`.
    """
    if isinstance(z_planes, int):
        z_planes = np.array([z_planes])
    elif isinstance(z_planes, list):
        z_planes = np.array(z_planes)
    return np.array(np.meshgrid(np.arange(y_size), np.arange(x_size), z_planes), dtype=np.int16).T.reshape(-1, 3)


def normalise_rc(
    pixel_colours: np.ndarray, spot_colours: np.ndarray, cutoff_intensity_percentile: float = 75, num_spots: int = 100
) -> np.ndarray:
    """
    Takes in the pixel colours for a single z-plane of a tile, for all rounds and channels. Then performs 2
    normalisations. The first of these is normalising by round and the second is normalising by channel.
    Args:
        pixel_colours: 'int [n_pixels x n_rounds x n_channels_use]' pixel colours for a single z-plane of a tile.
        # NOTE: It is assumed these images are all aligned and have the same dimensions.
        spot_colours: 'int [n_spots x n_rounds x n_channels_use]' spot colours for whole dataset.
        cutoff_intensity_percentile: 'float' upper percentile of pixel intensities to use for regression in
        round normalisation.
        num_spots: 'int' number of spots to use for each round/channel in channel normalisation.
    Returns:
        norm_factor: [n_rounds x n_channels_use]` normalisation factor for each of the rounds/channels.
    """
    # 1. Normalise by round. Do this by performing a linear regression on low brightness pixels that will not be spots.
    # First, for each channel, find a good round to use for normalisation. We will take this round to be the one with
    # the median of the means of all rounds.
    n_spots, n_rounds, n_channels = pixel_colours.shape
    round_slopes = np.zeros((n_rounds, n_channels))
    for c in range(n_channels):
        brightness = np.mean(np.abs(pixel_colours)[:, :, c], axis=0)
        median_brightness = np.median(brightness)
        # Find the round with the median brightness
        median_round = np.where(brightness == median_brightness)[0][0]
        # Now perform the regression of each round against the median round
        cutoff_intensity = np.percentile(pixel_colours[:, median_round, c], cutoff_intensity_percentile)
        image_mask = pixel_colours[:, median_round, c] < cutoff_intensity
        base_image = pixel_colours[:, median_round, c][image_mask]
        for r in range(n_rounds):
            target_image = pixel_colours[:, r, c][image_mask]
            round_slopes[r, c] = np.linalg.lstsq(base_image[:, None], target_image, rcond=None)[0]
            pixel_colours[:, r, c] = pixel_colours[:, r, c] / round_slopes[r, c]
    # 2. Normalise by channel. For this we want to use spots. As spots are not aligned between rounds, we will
    # concatenate all rounds of a given channel and match the intensities across channels.
    bright_spots = np.zeros((n_rounds, n_channels, num_spots))
    max_channel = np.argmax(spot_colours, axis=2)
    # channel_strength is the median of the mean spot intensities for each channel
    rc_spot_strength = np.zeros((n_rounds, n_channels))
    for r in range(n_rounds):
        for c in range(n_channels):
            possible_spots = np.where(max_channel[:, r] == c)[0]
            possible_colours = spot_colours[possible_spots, r, c]
            # take the brightest spots
            bright_spots[r][c] = possible_colours[np.argsort(possible_colours)[-num_spots:]]
            rc_spot_strength[r, c] = np.median(bright_spots[r][c])

    norm_factor = rc_spot_strength * round_slopes
    return norm_factor


def remove_background(spot_colours: np.ndarray) -> Tuple[np.ndarray, np.ndarray]:
    """
    Removes background from spot colours
    Args:
        spot_colours: 'float [n_spots x n_rounds x n_channels_use]' spot colours to remove background from.
    Returns:
        'spot_colours: [n_spots x n_rounds x n_channels_use]' spot colours with background removed.
        background_noise: [n_spots x n_channels_use]' background noise for each spot and channel.
    """
    n_spots = spot_colours.shape[0]
    background_noise = np.percentile(spot_colours, 25, axis=1)
    # Loop through all channels and remove the background from each channel.
    for c in tqdm(range(spot_colours.shape[2])):
        background_code = np.zeros(spot_colours[0].shape)
        background_code[:, c] = 1
        # Remove the component of the background from the spot colour for each spot
        spot_colours -= background_noise[:, c][:, None, None] * np.repeat(background_code[None], n_spots, axis=0)

    return spot_colours, background_noise<|MERGE_RESOLUTION|>--- conflicted
+++ resolved
@@ -114,20 +114,11 @@
                 pbar.set_postfix({'round': r, 'channel': c})
                 if transform_rc[0, 0] == 0:
                     raise ValueError(
-<<<<<<< HEAD
-                        f"Transform for tile {t}, round {use_rounds[r]}, channel {use_channels[c]} is zero:"
-                        f"\n{transform_rc}"
-                    )
-                yxz_transform, in_range = apply_transform(yxz_base, transform_rc, tile_sz)
-                yxz_transform = np.asarray(yxz_transform)
-                in_range = np.asarray(in_range)
-=======
                         f"Transform for tile {t}, round {r}, channel {c} is zero:"
                         f"\n{transform_rc}")
 
                 yxz_transform, in_range = apply_transform(yxz_base, flow_r, transform_rc, tile_sz)
                 yxz_transform, in_range = np.asarray(yxz_transform), np.asarray(in_range)
->>>>>>> ef128e8a
                 yxz_transform = yxz_transform[in_range]
                 # if no spots in range, then continue
                 if yxz_transform.shape[0] == 0:
@@ -145,58 +136,6 @@
     # It is impossible for any actual spot color to be this due to clipping at the extract stage.
     spot_colors = spot_colors - nbp_basic.tile_pixel_value_shift
     colours_valid = (spot_colors > -nbp_basic.tile_pixel_value_shift).all(axis=(1, 2))
-<<<<<<< HEAD
-    if use_bg:
-        with tqdm(total=n_use_channels, disable=no_verbose) as pbar:
-            pbar.set_description(f"Reading {n_spots} background colours from tile {t} {nbp_extract.file_type} files")
-            for c in range(n_use_channels):
-                transform_rc = transforms[t, nbp_basic.pre_seq_round, use_channels[c]]
-                pbar.set_postfix({"round": use_rounds[r], "channel": use_channels[c]})
-                if transform_rc[0, 0] == 0:
-                    raise ValueError(
-                        f"Transform for tile {t}, round {nbp_basic.pre_seq_round}, channel {use_channels[c]} is zero:"
-                        f"\n{transform_rc}"
-                    )
-                yxz_transform, in_range = apply_transform(yxz_base, transform_rc, tile_sz)
-                yxz_transform = yxz_transform[in_range]
-                if yxz_transform.shape[0] > 0:
-                    # Read in the shifted uint16 colors here, and remove shift later.
-                    if nbp_basic.is_3d:
-                        bg_colours[in_range, c] = tiles_io.load_image(
-                            nbp_file,
-                            nbp_basic,
-                            nbp_extract.file_type,
-                            t,
-                            nbp_basic.pre_seq_round,
-                            use_channels[c],
-                            yxz_transform,
-                            apply_shift=False,
-                        )
-                pbar.update(1)
-        # subtract tile pixel shift value so that bg_colours are in range -15_000 to 50_000 (approx)
-        bg_colours = bg_colours - nbp_basic.tile_pixel_value_shift
-        # repeat bg_colours so it is the same shape as spot_colors
-        bg_colours = np.repeat(bg_colours[:, None, :], n_use_rounds, axis=1)
-        bg_valid = (bg_colours > -nbp_basic.tile_pixel_value_shift).all(axis=(1, 2))
-        bg_colours[bg_valid] = bg_colours[bg_valid] * bg_scale[t][np.ix_(use_rounds, use_channels)]
-
-    invalid_value = -nbp_basic.tile_pixel_value_shift
-    if use_bg:
-        # A valid background subtracted colour must not subtract below the invalid, negative value
-        subtracted_colours_valid = ((spot_colors - bg_colours) > invalid_value).all(axis=(1, 2))
-        good = np.logical_and(colours_valid, bg_valid)
-        good = np.logical_and(good, subtracted_colours_valid)
-        if return_in_bounds:
-            bg_colours = bg_colours[good]
-    else:
-        good = colours_valid
-
-    if return_in_bounds:
-        spot_colors = spot_colors[good]
-        yxz_base = yxz_base[good]
-    else:
-        spot_colors[~good] = invalid_value
-=======
 
     if return_in_bounds:
         spot_colors = spot_colors[colours_valid]
@@ -216,7 +155,6 @@
         output_tuple += (bg_colours,)
     if not return_in_bounds:
         output_tuple += (colours_valid,)
->>>>>>> ef128e8a
 
     return output_tuple
 
