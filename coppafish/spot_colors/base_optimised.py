from functools import partial
import numpy as np
from typing import List, Optional, Tuple, Union
from tqdm import tqdm
import jax.numpy as jnp
import jax

from ..setup.notebook import NotebookPage
from ..utils import tiles_io


def apply_transform_single(yxz: jnp.ndarray, transform: jnp.ndarray, tile_sz: jnp.ndarray) -> Tuple[jnp.ndarray, bool]:
    yxz_pad = jnp.pad(yxz, [(0, 1)], constant_values=1)
    yxz_transform = jnp.matmul(yxz_pad, transform)
    yxz_transform = jnp.round(yxz_transform).astype(jnp.int16)
    in_range = jnp.logical_and((yxz_transform >= jnp.array([0, 0, 0])).all(),
                               (yxz_transform < tile_sz).all())  # set color to nan if out range
    return yxz_transform, in_range


@partial(jax.jit)
def apply_transform(yxz: jnp.ndarray, transform: jnp.ndarray, tile_sz: jnp.ndarray) -> Tuple[jnp.ndarray, jnp.ndarray]:
    """
    This transforms the coordinates yxz based on an affine transform.
    E.g. to find coordinates of spots on the same tile but on a different round and channel.

    Args:
        yxz: ```int16 [n_spots x 3]```.
            ```yxz[i, :2]``` are the non-centered yx coordinates in ```yx_pixels``` for spot ```i```.
            ```yxz[i, 2]``` is the non-centered z coordinate in ```z_pixels``` for spot ```i```.
            E.g. these are the coordinates stored in ```nb['find_spots']['spot_details']```.
        transform: ```float [4 x 3]```.
            Affine transform to apply to ```yxz```, once centered and z units changed to ```yx_pixels```.
            ```transform[3, 2]``` is approximately the z shift in units of ```yx_pixels```.
            E.g. this is one of the transforms stored in ```nb['register']['transform']```.
        tile_sz: ```int16 [3]```.
            YXZ dimensions of tile

    Returns:
        - `yxz_transform` - ```int [n_spots x 3]```.
            ```yxz_transform``` such that
            ```yxz_transform[i, [1,2]]``` are the transformed non-centered yx coordinates in ```yx_pixels```
            for spot ```i```.
            ```yxz_transform[i, 2]``` is the transformed non-centered z coordinate in ```z_pixels``` for spot ```i```.
        - ```in_range``` - ```bool [n_spots]```.
            Whether spot s was in the bounds of the tile when transformed to round `r`, channel `c`.
    """
    return jax.vmap(apply_transform_single, in_axes=(0, None, None), out_axes=(0, 0))(yxz, transform, tile_sz)


def get_spot_colors(yxz_base: jnp.ndarray, t: int, transforms: jnp.ndarray, nbp_file: NotebookPage,
                    nbp_basic: NotebookPage, nbp_extract: NotebookPage, nbp_filter: NotebookPage, 
                    use_rounds: Optional[List[int]] = None, use_channels: Optional[List[int]] = None, 
                    return_in_bounds: bool = False, 
                    ) -> Union[np.ndarray, Tuple[np.ndarray, jnp.ndarray]]:
    """
    Takes some spots found on the reference round, and computes the corresponding spot intensity
    in specified imaging rounds/channels.
    By default, will run on `nbp_basic.use_rounds` and `nbp_basic.use_channels`.

    Args:
        yxz_base: `int16 [n_spots x 3]`.
            Local yxz coordinates of spots found in the reference round/reference channel of tile `t`
            yx coordinates are in units of `yx_pixels`. z coordinates are in units of `z_pixels`.
        t: Tile that spots were found on.
        transforms: `float [n_tiles x n_rounds x n_channels x 4 x 3]`.
            `transforms[t, r, c]` is the affine transform to get from tile `t`, `ref_round`, `ref_channel` to
            tile `t`, round `r`, channel `c`.
        nbp_file: `file_names` notebook page.
        nbp_basic: `basic_info` notebook page.
        nbp_extract: `extract` notebook page.
        nbp_filter: `filter` notebook page.
        use_rounds: `int [n_use_rounds]`.
            Rounds you would like to find the `spot_color` for.
            Error will raise if transform is zero for particular round.
            If `None`, all rounds in `nbp_basic.use_rounds` used.
        use_channels: `int [n_use_channels]`.
            Channels you would like to find the `spot_color` for.
            Error will raise if transform is zero for particular channel.
            If `None`, all channels in `nbp_basic.use_channels` used.
        return_in_bounds: if `True`, then only `spot_colors` which are within the tile bounds in all
            `use_rounds` / `use_channels` will be returned.
            The corresponding `yxz_base` coordinates will also be returned in this case.
            Otherwise, `spot_colors` will be returned for all the given `yxz_base` but if spot `s` is out of bounds on
            round `r`, channel `c`, then `spot_colors[s, r, c] = invalid_value = -nbp_basic.tile_pixel_value_shift`.
            This is the only scenario for which `spot_colors = invalid_value` due to clipping in the extract step.

    Returns:
        - `spot_colors` - `int32 [n_spots x n_rounds_use x n_channels_use]` or
            `int32 [n_spots_in_bounds x n_rounds_use x n_channels_use]`.
            `spot_colors[s, r, c]` is the spot color for spot `s` in round `use_rounds[r]`, channel `use_channels[c]`.
        - `yxz_base` - `int16 [n_spots_in_bounds x 3]`.
            If `return_in_bounds`, the `yxz_base` corresponding to spots in bounds for all `use_rounds` / `use_channels`
            will be returned. It is likely that `n_spots_in_bounds` won't be the same as `n_spots`.
        - `bg_colours` - only returned if use_bg = True. `int32 [n_spots x n_channels_use]`.

    Notes:
        - Returned spot colors have dimension `n_spots x len(nbp_basic.use_rounds) x len(nbp_basic.use_channels)` not
            `n_pixels x nbp_basic.n_rounds x nbp_basic.n_channels`.
        - `invalid_value = -nbp_basic.tile_pixel_value_shift` is the lowest possible value saved in the npy file minus 
            1 (due to clipping in extract step), so it is impossible for spot_color to be this. Hence I use this as 
            integer nan. It will be `invalid_value` if the registered coordinate of spot `s` is outside the tile in 
            round `r`, channel `c`.
    """
    bg_scale = nbp_filter.bg_scale
    if bg_scale is not None:
        assert nbp_basic.use_preseq, "Can't subtract background if preseq round doesn't exist!"
        use_bg = True
    else:
        use_bg = False
    if use_rounds is None:
        use_rounds = nbp_basic.use_rounds
    if use_channels is None:
        use_channels = nbp_basic.use_channels

    n_spots = yxz_base.shape[0]
    no_verbose = n_spots < 10000
    # note using nan means can't use integer even though data is integer
    n_use_rounds = len(use_rounds)
    n_use_channels = len(use_channels)
    # spots outside tile bounds on particular r/c will initially be set to 0.
    spot_colors = np.zeros((n_spots, n_use_rounds, n_use_channels), dtype=np.int32)
    if use_bg:
        bg_colours = np.zeros((n_spots, n_use_channels), dtype=np.int32)
    if not nbp_basic.is_3d:
        # use numpy not jax.numpy as reading images outputs to numpy.
        tile_sz = np.asarray([nbp_basic.tile_sz, nbp_basic.tile_sz, 1], dtype=np.int16)
    else:
        tile_sz = np.asarray([nbp_basic.tile_sz, nbp_basic.tile_sz, len(nbp_basic.use_z)], dtype=np.int16)

    with tqdm(total=n_use_rounds * n_use_channels, disable=no_verbose) as pbar:
        pbar.set_description(f"Reading {n_spots} spot_colors found on tile {t} from {nbp_extract.file_type} files")
        for r in range(n_use_rounds):
            if not nbp_basic.is_3d:
                # If 2D, load in all channels first
                # FIXME: use load_tile function for .zarr support with 2D
                image_all_channels = np.load(nbp_file.tile[t][use_rounds[r]], mmap_mode='r')
            for c in range(n_use_channels):
                transform_rc = transforms[t, use_rounds[r], use_channels[c]]
                pbar.set_postfix({'round': use_rounds[r], 'channel': use_channels[c]})
                if transform_rc[0, 0] == 0:
                    raise ValueError(
                        f"Transform for tile {t}, round {use_rounds[r]}, channel {use_channels[c]} is zero:"
                        f"\n{transform_rc}")
                yxz_transform, in_range = apply_transform(yxz_base, transform_rc, tile_sz)
                yxz_transform = np.asarray(yxz_transform)
                in_range = np.asarray(in_range)
                yxz_transform = yxz_transform[in_range]
                if yxz_transform.shape[0] > 0:
                    # Read in the shifted uint16 colors here, and remove shift later.
                    if nbp_basic.is_3d:
                        spot_colors[in_range, r, c] = tiles_io.load_image(nbp_file, nbp_basic, nbp_extract.file_type, t, 
                                                                         use_rounds[r], use_channels[c], yxz_transform,
                                                                         apply_shift=False)
                    else:
                        spot_colors[in_range, r, c] = image_all_channels[use_channels[c]][
                            tuple(np.asarray(yxz_transform[:, i]) for i in range(2))]
                pbar.update(1)
    # Remove shift so now spots outside bounds have color equal to - nbp_basic.tile_pixel_shift_value.
    # It is impossible for any actual spot color to be this due to clipping at the extract stage.
    spot_colors = spot_colors - nbp_basic.tile_pixel_value_shift
    colours_valid = (spot_colors > -nbp_basic.tile_pixel_value_shift).all(axis=(1, 2))
    if use_bg:
        with tqdm(total=n_use_channels, disable=no_verbose) as pbar:
            pbar.set_description(
                f"Reading {n_spots} background spot_colors found on tile {t} from {nbp_extract.file_type} files"
            )
            for c in range(n_use_channels):
                transform_rc = transforms[t, nbp_basic.pre_seq_round, use_channels[c]]
                pbar.set_postfix({'round': use_rounds[r], 'channel': use_channels[c]})
                if transform_rc[0, 0] == 0:
                    raise ValueError(
                        f"Transform for tile {t}, round {nbp_basic.pre_seq_round}, channel {use_channels[c]} is zero:"
                        f"\n{transform_rc}")
                yxz_transform, in_range = apply_transform(yxz_base, transform_rc, tile_sz)
                yxz_transform = yxz_transform[in_range]
                if yxz_transform.shape[0] > 0:
                    # Read in the shifted uint16 colors here, and remove shift later.
                    if nbp_basic.is_3d:
                        bg_colours[in_range, c] = \
                            tiles_io.load_image(nbp_file, nbp_basic, nbp_extract.file_type, t, nbp_basic.pre_seq_round, 
                                               use_channels[c], yxz_transform, apply_shift=False)
                pbar.update(1)
        # subtract tile pixel shift value so that bg_colours are in range -15_000 to 50_000 (approx)
        bg_colours = bg_colours - nbp_basic.tile_pixel_value_shift
        # repeat bg_colours so it is the same shape as spot_colors
        bg_colours = np.repeat(bg_colours[:, None, :], n_use_rounds, axis=1)
        bg_valid = (bg_colours > -nbp_basic.tile_pixel_value_shift).all(axis=(1, 2))
        bg_colours[bg_valid] = bg_colours[bg_valid] * bg_scale[t][np.ix_(use_rounds, use_channels)]
<<<<<<< HEAD
    
=======
>>>>>>> c570768f
    invalid_value = -nbp_basic.tile_pixel_value_shift
    if use_bg:
        good = colours_valid * bg_valid
        if return_in_bounds:
            spot_colors = (spot_colors - bg_colours)[good]
            bg_colours = bg_colours[good]
            yxz_base = yxz_base[good]
        else:
            spot_colors[good] = (spot_colors - bg_colours)[good]
            spot_colors[~good] = invalid_value
    elif not use_bg:
        good = colours_valid
        if return_in_bounds:
            spot_colors = spot_colors[good]
            yxz_base = yxz_base[good]
        else:
            spot_colors[~good] = invalid_value
<<<<<<< HEAD
    
=======

>>>>>>> c570768f
    return (spot_colors, yxz_base, bg_colours) if use_bg else (spot_colors, yxz_base)


def all_pixel_yxz(y_size: int, x_size: int, z_planes: Union[List, int, np.ndarray]) -> jnp.ndarray:
    """
    Returns the yxz coordinates of all pixels on the indicated z-planes of an image.

    Args:
        y_size: number of pixels in y direction of image.
        x_size: number of pixels in x direction of image.
        z_planes: `int [n_z_planes]` z_planes, coordinates are desired for.

    Returns:
        `int16 [y_size * x_size * n_z_planes, 3]`
            yxz coordinates of all pixels on `z_planes`.
    """
    if isinstance(z_planes, int):
        z_planes = jnp.array([z_planes])
    elif isinstance(z_planes, list):
        z_planes = jnp.array(z_planes)
    return jnp.array(jnp.meshgrid(jnp.arange(y_size), jnp.arange(x_size), z_planes), dtype=jnp.int16).T.reshape(-1, 3)<|MERGE_RESOLUTION|>--- conflicted
+++ resolved
@@ -187,10 +187,7 @@
         bg_colours = np.repeat(bg_colours[:, None, :], n_use_rounds, axis=1)
         bg_valid = (bg_colours > -nbp_basic.tile_pixel_value_shift).all(axis=(1, 2))
         bg_colours[bg_valid] = bg_colours[bg_valid] * bg_scale[t][np.ix_(use_rounds, use_channels)]
-<<<<<<< HEAD
-    
-=======
->>>>>>> c570768f
+
     invalid_value = -nbp_basic.tile_pixel_value_shift
     if use_bg:
         good = colours_valid * bg_valid
@@ -208,11 +205,7 @@
             yxz_base = yxz_base[good]
         else:
             spot_colors[~good] = invalid_value
-<<<<<<< HEAD
-    
-=======
-
->>>>>>> c570768f
+
     return (spot_colors, yxz_base, bg_colours) if use_bg else (spot_colors, yxz_base)
 
 
