import numpy as np
import warnings
try:
    import importlib_resources
except ModuleNotFoundError:
    import importlib.resources as importlib_resources
from typing import Tuple

from ..setup.notebook import NotebookPage
from .. import call_spots
from .. import spot_colors
from .. import utils
from ..extract import scale
from ..call_spots import get_spot_intensity
from tqdm import tqdm
from itertools import product


def call_reference_spots(config: dict, nbp_file: NotebookPage, nbp_basic: NotebookPage,
                         nbp_ref_spots: NotebookPage, nbp_extract: NotebookPage, transform: np.ndarray,
                         overwrite_ref_spots: bool = False) -> Tuple[NotebookPage, NotebookPage]:
    """
    This produces the bleed matrix and expected code for each gene as well as producing a gene assignment based on a
    simple dot product for spots found on the reference round.

    Returns the `call_spots` notebook page and adds the following variables to the `ref_spots` page:
    `gene_no`, `score`, `score_diff`, `intensity`.

    See `'call_spots'` and `'ref_spots'` sections of `notebook_comments.json` file
    for description of the variables in each page.

    Args:
        config: Dictionary obtained from `'call_spots'` section of config file.
        nbp_file: `file_names` notebook page
        nbp_basic: `basic_info` notebook page
        nbp_ref_spots: `ref_spots` notebook page containing all variables produced in `pipeline/reference_spots.py` i.e.
            `local_yxz`, `isolated`, `tile`, `colors`.
            `gene_no`, `score`, `score_diff`, `intensity` should all be `None` to add them here, unless
            `overwrite_ref_spots == True`.
        transform: float [n_tiles x n_rounds x n_channels x 4 x 3] affine transform for each tile, round and channel
        overwrite_ref_spots: If `True`, the variables:
            * `gene_no`
            * `score`
            * `score_diff`
            * `intensity`

            in `nbp_ref_spots` will be overwritten if they exist. If this is `False`, they will only be overwritten
            if they are all set to `None`, otherwise an error will occur.

    Returns:
        `NotebookPage[call_spots]` - Page contains bleed matrix and expected code for each gene.
        `NotebookPage[ref_spots]` - Page contains gene assignments and info for spots found on reference round.
            Parameters added are: intensity, score, gene_no, score_diff
    """
    if overwrite_ref_spots:
        warnings.warn("\noverwrite_ref_spots = True so will overwrite:\ngene_no, gene_score, score_diff, intensity,"
                      "\nbackground_strength in nbp_ref_spots.")
    else:
        # Raise error if data in nbp_ref_spots already exists that will be overwritten in this function.
        error_message = ""
        for var in ['gene_no', 'gene_score', 'score_diff', 'intensity', 'background_strength', 'gene_probs',
                    'dye_strengths']:
            if hasattr(nbp_ref_spots, var) and nbp_ref_spots.__getattribute__(var) is not None:
                error_message += f"\nnbp_ref_spots.{var} is not None but this function will overwrite {var}." \
                                 f"\nRun with overwrite_ref_spots = True to get past this error."
        if len(error_message) > 0:
            raise ValueError(error_message)

    nbp_ref_spots.finalized = False  # So we can add and delete ref_spots page variables
    # delete all variables in ref_spots set to None so can add them later.
    for var in ['gene_no', 'score', 'score_diff', 'intensity', 'background_strength',  'gene_probs', 'dye_strengths']:
        if hasattr(nbp_ref_spots, var):
            nbp_ref_spots.__delattr__(var)
    nbp = NotebookPage("call_spots")

    # 0. Initialise frequently used variables
    # Load gene names and codes
    gene_names, gene_codes = np.genfromtxt(nbp_file.code_book, dtype=(str, str)).transpose()
    gene_codes = np.array([[int(i) for i in gene_codes[j]] for j in range(len(gene_codes))])
    n_genes = len(gene_names)
    # Load bleed matrix info
    if nbp_file.initial_bleed_matrix is None:
<<<<<<< HEAD
        expected_dye_names = ['ATTO425', 'AF488', 'DY520XL', 'AF532', 'AF594', 'AF647', 'AF750']
        assert nbp_basic.dye_names == expected_dye_names, \
            f'To use the default bleed matrix, dye names must be given in the order {expected_dye_names}, but got ' \
                + f'{nbp_basic.dye_names}.'
        # default_bleed_matrix_filepath = importlib_resources.files('coppafish.setup').joinpath('default_bleed.npy')
        # initial_bleed_matrix = np.load(default_bleed_matrix_filepath).copy()
=======
>>>>>>> 0a54bb8c
        dye_info = \
            {'ATTO425': np.array([394, 7264, 499, 132, 53625, 46572, 4675, 488, 850,
                                  51750, 2817, 226, 100, 22559, 124, 124, 100, 100,
                                  260, 169, 100, 100, 114, 134, 100, 100, 99,
                                  103]),
             'AF488': np.array([104, 370, 162, 114, 62454, 809, 2081, 254, 102,
                                45360, 8053, 368, 100, 40051, 3422, 309, 100, 132,
                                120, 120, 100, 100, 100, 130, 99, 100, 99,
                                103]),
             'DY520XL': np.array([103, 114, 191, 513, 55456, 109, 907, 5440, 99,
                                  117, 2440, 8675, 100, 25424, 5573, 42901, 100, 100,
                                  10458, 50094, 100, 100, 324, 4089, 100, 100, 100,
                                  102]),
             'AF532': np.array([106, 157, 313, 123, 55021, 142, 1897, 304, 101,
                                1466, 7980, 487, 100, 31753, 49791, 4511, 100, 849,
                                38668, 1919, 100, 100, 100, 131, 100, 100, 99,
                                102]),
             'AF594': np.array([104, 113, 1168, 585, 65378, 104, 569, 509, 102,
                                119, 854, 378, 100, 42236, 5799, 3963, 100, 100,
                                36766, 14856, 100, 100, 3519, 3081, 100, 100, 100,
                                103]),
             'AF647': np.array([481, 314, 124, 344, 50254, 125, 126, 374, 98,
                                202, 152, 449, 100, 26103, 402, 5277, 100, 101,
                                1155, 27251, 100, 100, 442, 65457, 100, 100, 100,
                                118]),
             'AF750': np.array([106, 114, 107, 127, 65531, 108, 124, 193, 104,
                                142, 142, 153, 100, 55738, 183, 168, 100, 99,
                                366, 245, 100, 100, 101, 882, 100, 100, 99,
                                2219])}
        # initial_bleed_matrix is n_channels x n_dyes
        initial_bleed_matrix = np.zeros((len(nbp_basic.use_channels), len(nbp_basic.dye_names)))
        # Populate initial_bleed_matrix with dye info for all channels in use
        for i, dye in enumerate(nbp_basic.dye_names):
            initial_bleed_matrix[:, i] = dye_info[dye][nbp_basic.use_channels]
    if nbp_file.initial_bleed_matrix is not None:
        # Use an initial bleed matrix given by the user
        initial_bleed_matrix = np.load(nbp_file.initial_bleed_matrix)
<<<<<<< HEAD
    expected_shape = (len(nbp_basic.use_channels), len(nbp_basic.dye_names))
    assert initial_bleed_matrix.shape == expected_shape, \
        f'Initial bleed matrix at {nbp_file.initial_bleed_matrix} has shape {initial_bleed_matrix.shape}, ' \
            + f'expected {expected_shape}.'
    # normalise bleed matrix across channels, then once again across dyes so each column has norm 1
    n_dyes = len(nbp_basic.dye_names)
    bleed_norm = np.median(colour_norm_factor, axis=0)
    # Want to divide each row by bleed_norm, so reshape bleed_norm to be n_channels x n_dyes
    bleed_norm = np.repeat(bleed_norm[:, np.newaxis], n_dyes, axis=1)
    initial_bleed_matrix = initial_bleed_matrix / bleed_norm
    # now normalise each column (dye) to have norm 1
    bleed_matrix = initial_bleed_matrix / np.linalg.norm(initial_bleed_matrix, axis=0)
    # Repeat bleed n_rounds times along a new 0th axis
    bleed_matrix = np.repeat(bleed_matrix[np.newaxis, :, :], n_rounds, axis=0)
    intensity = call_spots.get_spot_intensity(spot_colors=spot_colours)
=======
        expected_shape = (len(nbp_basic.use_channels), len(nbp_basic.dye_names))
        assert initial_bleed_matrix.shape == expected_shape, \
            f'Initial bleed matrix at {nbp_file.initial_bleed_matrix} has shape {initial_bleed_matrix.shape}, ' + \
            f'expected {expected_shape}.'
>>>>>>> 0a54bb8c

    # normalise each dye across channels to have L2 norm 1
    isolated = nbp_ref_spots.isolated
    bleed_matrix = initial_bleed_matrix / np.linalg.norm(initial_bleed_matrix, axis=0)
    colours = nbp_ref_spots.colors[:, :, nbp_basic.use_channels].astype(float)
    bg_colours = nbp_ref_spots.bg_colours.astype(float)
    spot_tile = nbp_ref_spots.tile
    n_spots, n_rounds, n_channels_use = colours.shape
    n_tiles, use_channels = nbp_basic.n_tiles, nbp_basic.use_channels
    colour_norm_factor = np.ones((n_tiles, n_rounds, n_channels_use))
    gene_efficiency = np.ones((n_genes, n_rounds))
    pseudo_bleed_matrix = np.zeros((n_tiles, n_rounds, initial_bleed_matrix.shape[0], initial_bleed_matrix.shape[1]))

    # Part 1: Estimate norm_factor[t, r, c] for each tile t, round r and channel c + remove background
    for t in tqdm(nbp_basic.use_tiles, desc='Estimating norm_factors for each tile'):
        tile_colours = colours[spot_tile == t]
        tile_bg_colours = bg_colours[spot_tile == t]
        tile_bg_strength = np.sum(np.abs(tile_bg_colours), axis=(1, 2))
        weak_bg = tile_bg_strength < np.percentile(tile_bg_strength, 50)
        tile_colours = tile_colours[weak_bg]
        # normalise pixel colours by round and channel on this tile
        colour_norm_factor[t] = np.percentile(abs(tile_colours), 95, axis=0)
        colours[spot_tile == t] /= colour_norm_factor[t]
    # Remove background
    bg_codes = np.zeros((n_spots, n_rounds, n_channels_use))
    bg = np.percentile(colours, 25, axis=1)
    for r, c in product(range(n_rounds), range(n_channels_use)):
        bg_codes[:, r, c] = bg[:, c]
    colours -= bg_codes

    # Part 2: Estimate gene assignment g[s] for each spot s
    # This is done by calculating prob(g|s) = (prob(s|g) * prob(g) / prob(s)) under a bayes model where
    # prob(s|g) ~ Fisher Von Mises distribution
    bled_codes = call_spots.get_bled_codes(gene_codes=gene_codes, bleed_matrix=bleed_matrix,
                                           gene_efficiency=gene_efficiency)
    gene_prob = call_spots.gene_prob_score(spot_colours=colours, bled_codes=bled_codes)
    gene_no = np.argmax(gene_prob, axis=1)
    gene_prob_score = np.max(gene_prob, axis=1)

    # Part 3: Update our colour norm factor. To do this, we will sample dyes from each tile and round - generating
    # a new un-normalised bleed matrix for each tile and round. We will then use least squares to find the best colour
    # scaling factors omega = (w_1, ..., w_7) for each tile and round such that
    # omega_i * initial_bleed_matrix[i] ~ bleed_matrix[t, r, i] for all i. We can then assimilate these scaling factors
    # into our colour norm factor.
    gene_prob_bleed_thresh = 0.95
    bg_percentile = 50
    bg_strength = np.linalg.norm(bg_codes, axis=(1, 2))
    for t, r in product(nbp_basic.use_tiles, range(n_rounds)):
        keep = ((spot_tile == t) * (gene_prob_score > gene_prob_bleed_thresh) *
                (bg_strength < np.percentile(bg_strength, bg_percentile)))
        colours_tr = colours[keep, r, :]
        print('Tile ' + str(t) + ' Round ' + str(r) + ' has ' + str(len(colours_tr)) + ' spots.')
        pseudo_bleed_matrix[t, r] = call_spots.compute_bleed_matrix(initial_bleed_matrix=bleed_matrix,
                                                                    spot_colours=colours_tr, dye_score_thresh=0.7)
    # We'll use these to update our colour norm factor
    colour_norm_factor_update = np.ones_like(colour_norm_factor)
    for t, r, c in product(nbp_basic.use_tiles, range(n_rounds), range(n_channels_use)):
        colour_norm_factor_update[t, r, c] = np.dot(pseudo_bleed_matrix[t, r, c], bleed_matrix[c]) / \
                                             np.dot(bleed_matrix[c], bleed_matrix[c])
    # Update colours and colour_norm_factor
    for t in nbp_basic.use_tiles:
        colours[spot_tile == t] /= colour_norm_factor_update[t]
    colour_norm_factor *= colour_norm_factor_update

    # Part 4: Estimate gene_efficiency[g, r] for each gene g and round r
    gene_prob_ge_thresh = 0.5
    use_ge = np.zeros(n_spots, dtype=bool)
    for g in tqdm(range(n_genes), desc='Estimating gene efficiencies'):
        keep = (gene_no == g) * (gene_prob_score > gene_prob_ge_thresh)
        gene_g_colours = colours[keep]
        # Skip gene if not enough spots.
        if len(gene_g_colours) == 0:
            continue
        for r in range(n_rounds):
            expected_dye_colour = bleed_matrix[gene_codes[g, r]]
            gene_efficiency[g, r] = np.dot(np.mean(gene_g_colours[:, r], axis=0), expected_dye_colour)
        use_ge += keep
    # Recalculate bled_codes with updated gene_efficiency
    bled_codes = call_spots.get_bled_codes(gene_codes=gene_codes, bleed_matrix=bleed_matrix, 
                                           gene_efficiency=gene_efficiency)

    # 3.3 Update gene coefficients
    n_spots = colours.shape[0]
    n_genes = bled_codes.shape[0]
    gene_no, gene_score, gene_score_second \
        = call_spots.dot_product_score(spot_colours=colours.reshape((n_spots, -1)),
                                       bled_codes=bled_codes.reshape((n_genes, -1)))[:3]

    # save overwritable variables in nbp_ref_spots
    nbp_ref_spots.gene_no = gene_no
    nbp_ref_spots.score = gene_score
    nbp_ref_spots.score_diff = gene_score - gene_score_second
    nbp_ref_spots.intensity = np.median(np.max(colours, axis=2), axis=1).astype(np.float32)
    nbp_ref_spots.background_strength = bg_codes
    nbp_ref_spots.gene_probs = gene_prob
    # nbp_ref_spots.dye_strengths = dye_strength
    nbp_ref_spots.finalized = True

    # Save variables in nbp
    nbp.use_ge = np.asarray(use_ge)
    nbp.gene_names = gene_names
    nbp.gene_codes = gene_codes
    # Now expand variables to have n_channels channels instead of n_channels_use channels. For some variables, we
    # also need to swap axes as the expand channels function assumes the last axis is the channel axis.
    nbp.color_norm_factor = utils.base.expand_channels(colour_norm_factor, use_channels, nbp_basic.n_channels)
    nbp.initial_bleed_matrix = utils.base.expand_channels(initial_bleed_matrix.T, use_channels, nbp_basic.n_channels).T
    nbp.bleed_matrix = utils.base.expand_channels(bleed_matrix.T, use_channels, nbp_basic.n_channels).T
    nbp.bled_codes_ge = utils.base.expand_channels(bled_codes, use_channels, nbp_basic.n_channels)
    nbp.bled_codes = utils.base.expand_channels(call_spots.get_bled_codes(gene_codes=gene_codes, 
                                                                          bleed_matrix=bleed_matrix, 
                                                                          gene_efficiency=np.ones((n_genes, n_rounds))),
                                                use_channels, nbp_basic.n_channels)
    nbp.gene_efficiency = gene_efficiency

    # Extract abs intensity percentile
    central_tile = scale.central_tile(nbp_basic.tilepos_yx, nbp_basic.use_tiles)
    if nbp_basic.is_3d:
        mid_z = int(nbp_basic.use_z[0] + (nbp_basic.use_z[-1] - nbp_basic.use_z[0]) // 2)
    else:
        mid_z = None
    pixel_colors = spot_colors.get_spot_colors(spot_colors.all_pixel_yxz(nbp_basic.tile_sz, nbp_basic.tile_sz, mid_z),
                                               central_tile, transform, nbp_file, nbp_basic, nbp_extract,
                                               return_in_bounds=True)[0]
    pixel_intensity = get_spot_intensity(np.abs(pixel_colors) / colour_norm_factor[central_tile])
    nbp.abs_intensity_percentile = np.percentile(pixel_intensity, np.arange(1, 101))

    return nbp, nbp_ref_spots<|MERGE_RESOLUTION|>--- conflicted
+++ resolved
@@ -80,15 +80,12 @@
     n_genes = len(gene_names)
     # Load bleed matrix info
     if nbp_file.initial_bleed_matrix is None:
-<<<<<<< HEAD
         expected_dye_names = ['ATTO425', 'AF488', 'DY520XL', 'AF532', 'AF594', 'AF647', 'AF750']
         assert nbp_basic.dye_names == expected_dye_names, \
             f'To use the default bleed matrix, dye names must be given in the order {expected_dye_names}, but got ' \
                 + f'{nbp_basic.dye_names}.'
         # default_bleed_matrix_filepath = importlib_resources.files('coppafish.setup').joinpath('default_bleed.npy')
         # initial_bleed_matrix = np.load(default_bleed_matrix_filepath).copy()
-=======
->>>>>>> 0a54bb8c
         dye_info = \
             {'ATTO425': np.array([394, 7264, 499, 132, 53625, 46572, 4675, 488, 850,
                                   51750, 2817, 226, 100, 22559, 124, 124, 100, 100,
@@ -126,7 +123,6 @@
     if nbp_file.initial_bleed_matrix is not None:
         # Use an initial bleed matrix given by the user
         initial_bleed_matrix = np.load(nbp_file.initial_bleed_matrix)
-<<<<<<< HEAD
     expected_shape = (len(nbp_basic.use_channels), len(nbp_basic.dye_names))
     assert initial_bleed_matrix.shape == expected_shape, \
         f'Initial bleed matrix at {nbp_file.initial_bleed_matrix} has shape {initial_bleed_matrix.shape}, ' \
@@ -142,12 +138,6 @@
     # Repeat bleed n_rounds times along a new 0th axis
     bleed_matrix = np.repeat(bleed_matrix[np.newaxis, :, :], n_rounds, axis=0)
     intensity = call_spots.get_spot_intensity(spot_colors=spot_colours)
-=======
-        expected_shape = (len(nbp_basic.use_channels), len(nbp_basic.dye_names))
-        assert initial_bleed_matrix.shape == expected_shape, \
-            f'Initial bleed matrix at {nbp_file.initial_bleed_matrix} has shape {initial_bleed_matrix.shape}, ' + \
-            f'expected {expected_shape}.'
->>>>>>> 0a54bb8c
 
     # normalise each dye across channels to have L2 norm 1
     isolated = nbp_ref_spots.isolated
