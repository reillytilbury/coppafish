--- conflicted
+++ resolved
@@ -360,16 +360,10 @@
     # If no use_z given, default to all except the first if ignore_first_z_plane = True
     if nbp.use_z is None:
         del nbp.use_z
-<<<<<<< HEAD
-        nbp.use_z = np.arange(int(config_basic['ignore_first_z_plane']), int(2 * metadata['tile_centre'][2]) + 1).tolist()
+        nbp.use_z = np.arange(int(config_basic['ignore_first_z_plane']), metadata['nz']).tolist()
     if nbp.nz is None:
         # This has not been assigned yet but now we can be sure that use_z not None!
-        nbp.nz = len(nbp.use_z)
-=======
-        nbp.use_z = np.arange(int(config_basic['ignore_first_z_plane']), metadata['nz']).tolist()
-    # This has not been assigned yet but now we can be sure that use_z not None!
-    nbp.nz = metadata['nz']
->>>>>>> 51f189e9
+        nbp.nz = metadata['nz']
 
     if nbp.use_dyes is None:
         del nbp.use_dyes
