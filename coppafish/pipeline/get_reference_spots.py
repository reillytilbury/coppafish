import numpy as np

try:
    import jax.numpy as jnp
    from ..spot_colors import base_optimised as spot_colors_base
except ImportError:
    import numpy as jnp
    from ..spot_colors import base as spot_colors_base
from ..call_spots import base as call_spots_base
from .. import find_spots as fs
from .. import utils
from ..setup.notebook import NotebookPage


def get_reference_spots(
    nbp_file: NotebookPage,
    nbp_basic: NotebookPage,
    nbp_find_spots: NotebookPage,
    nbp_extract: NotebookPage,
    nbp_filter: NotebookPage,
    tile_origin: np.ndarray,
    transform: np.ndarray,
) -> NotebookPage:
    """
    This takes each spot found on the reference round/channel and computes the corresponding intensity
    in each of the imaging rounds/channels.

    See `'ref_spots'` section of `notebook_comments.json` file
    for description of the variables in the page.
    The following variables:

    * `gene_no`
    * `score`
    * `score_diff`
    * `intensity`

    will be set to `None` so the page can be added to a *Notebook*. `call_reference_spots` should then be run
    to give their actual values. This is so if there is an error in `call_reference_spots`,
    `get_reference_spots` won't have to be re-run.

    Args:
        nbp_file: `file_names` notebook page.
        nbp_basic: `basic_info` notebook page.
        nbp_find_spots: 'find_spots' notebook page.
            Here we will use find_spots, spot_no and isolated_spots variables from this page
        nbp_extract: `extract` notebook page.
        nbp_filter: `filter` notebook page.
        tile_origin: `float [n_tiles x 3]`.
            `tile_origin[t,:]` is the bottom left yxz coordinate of tile `t`.
            yx coordinates in `yx_pixels` and z coordinate in `z_pixels`.
            This is saved in the `stitch` notebook page i.e. `nb.stitch.tile_origin`.
        transform: `float [n_tiles x n_rounds x n_channels x 4 x 3]`.
            `transform[t, r, c]` is the affine transform to get from tile `t`, `ref_round`, `ref_channel` to
            tile `t`, round `r`, channel `c`.
            This is saved in the register notebook page i.e. `nb.register.transform`.

    Returns:
        `NotebookPage[ref_spots]` - Page containing intensity of each reference spot on each imaging round/channel.
    """
    # We create a notebook page for ref_spots which stores information like local coords, isolated info, tile_no of each
    # spot and much more.
    nbp = NotebookPage("ref_spots")
    nbp.software_version = utils.system.get_software_verison()
    nbp.revision_hash = utils.system.get_git_revision_hash()
    # The code is going to loop through all tiles, as we expect some anchor spots on each tile but r and c should stay
    # fixed as the value of the reference round and reference channel
    r = nbp_basic.anchor_round
    c = nbp_basic.anchor_channel

    # all means all spots found on the reference round / channel
    all_local_yxz = np.zeros((0, 3), dtype=np.int16)
    all_isolated = np.zeros(0, dtype=bool)
    all_local_tile = np.zeros(0, dtype=np.int16)

    # Now we start looping through tiles and recording the local_yxz spots on this tile and the isolated status of each
    # We then append this to our all_local_yxz, ... arrays
    for t in nbp_basic.use_tiles:
        t_local_yxz = fs.spot_yxz(nbp_find_spots.spot_yxz, t, r, c, nbp_find_spots.spot_no)
        t_isolated = fs.spot_isolated(nbp_find_spots.isolated_spots, t, r, c, nbp_find_spots.spot_no)
        # np.shape(t_local_yxz)[0] is the number of spots found on this tile. If there's a nonzero number of spots found
        # then we append the local_yxz info and isolated info to our arrays.
        # The all_local_tiles array SHOULD be the same length (ie have same number of elements as all_local_yxz has
        # rows) as all_local_yxz
        if np.shape(t_local_yxz)[0] > 0:
            all_local_yxz = np.append(all_local_yxz, t_local_yxz, axis=0)
            all_isolated = np.append(all_isolated, t_isolated.astype(bool), axis=0)
            all_local_tile = np.append(all_local_tile, np.ones_like(t_isolated, dtype=np.int16) * t)

    # find duplicate spots as those detected on a tile which is not tile centre they are closest to
    not_duplicate = call_spots_base.get_non_duplicate(
        tile_origin, nbp_basic.use_tiles, nbp_basic.tile_centre, all_local_yxz, all_local_tile
    )

    # nd means all spots that are not duplicate
    nd_local_yxz = all_local_yxz[not_duplicate]
    nd_isolated = all_isolated[not_duplicate]
    nd_local_tile = all_local_tile[not_duplicate]
    invalid_value = -nbp_basic.tile_pixel_value_shift
    # Only save used rounds/channels initially
    n_use_rounds = len(nbp_basic.use_rounds)
    n_use_channels = len(nbp_basic.use_channels)
<<<<<<< HEAD
    use_tiles = np.asarray(nbp_basic.use_tiles.copy())
    n_use_tiles = use_tiles.size
    nd_spot_colors_use = np.zeros((nd_local_tile.shape[0], n_use_rounds, n_use_channels), dtype=np.int32)
    bg_colours = np.zeros_like(nd_spot_colors_use)
    transform = jnp.asarray(transform)
    print("Reading in spot_colors for ref_round spots")
=======
    use_tiles = np.array(nbp_basic.use_tiles.copy())
    n_use_tiles = len(use_tiles)
    nd_spot_colours_use = np.zeros((nd_local_tile.shape[0], n_use_rounds, n_use_channels), dtype=np.int32)
    bg_colours = np.zeros_like(nd_spot_colours_use)
    transform = jnp.asarray(transform)
    print('Reading in spot_colours for ref_round spots')
>>>>>>> c570768f
    for t in nbp_basic.use_tiles:
        in_tile = nd_local_tile == t
        if np.sum(in_tile) > 0:
            print(f"Tile {np.where(use_tiles==t)[0][0]+1}/{n_use_tiles}")
            # this line will return invalid_value for spots outside tile bounds on particular r/c.
            if nbp_basic.use_preseq:
<<<<<<< HEAD
                nd_spot_colors_use[in_tile], _, bg_colours[in_tile] = spot_colors_base.get_spot_colors(
                    jnp.asarray(nd_local_yxz[in_tile]), t, transform, nbp_file, nbp_basic, nbp_extract, nbp_filter
                )
            if not nbp_basic.use_preseq:
                nd_spot_colors_use[in_tile], _ = spot_colors_base.get_spot_colors(
                    jnp.asarray(nd_local_yxz[in_tile]), t, transform, nbp_file, nbp_basic, nbp_extract, nbp_filter
                )

    # good means all spots that were in bounds of tile on every imaging round and channel that was used.
    good = (nd_spot_colors_use != invalid_value).all(axis=(1, 2))
=======
                nd_spot_colours_use[in_tile], _, bg_colours[in_tile] = \
                    spot_colors_base.get_spot_colors(jnp.asarray(nd_local_yxz[in_tile]), t, transform, nbp_file,
                                                     nbp_basic, nbp_extract)
            if not nbp_basic.use_preseq:
                nd_spot_colours_use[in_tile] = \
                    spot_colors_base.get_spot_colors(jnp.asarray(nd_local_yxz[in_tile]), t, transform, nbp_file, 
                                                     nbp_basic, nbp_extract)[0]

    # good means all spots that were in bounds of tile on every imaging round and channel that was used.
    good = ~np.any(nd_spot_colours_use == invalid_value, axis=(1, 2))
>>>>>>> c570768f

    good_local_yxz = nd_local_yxz[good]
    good_isolated = nd_isolated[good]
    good_local_tile = nd_local_tile[good]
    # add in un-used rounds with invalid_value
    n_good = np.sum(good)
<<<<<<< HEAD
    good_spot_colors = np.full((n_good, nbp_basic.n_rounds, nbp_basic.n_channels), invalid_value, dtype=np.int32)
    good_spot_colors[np.ix_(np.arange(n_good), nbp_basic.use_rounds, nbp_basic.use_channels)] = nd_spot_colors_use[good]
    good_bg_colors = bg_colours[good]
=======
    good_spot_colours = np.full((n_good, nbp_basic.n_rounds,
                                nbp_basic.n_channels), invalid_value, dtype=np.int32)
    good_spot_colours[np.ix_(np.arange(n_good), nbp_basic.use_rounds, nbp_basic.use_channels)] = nd_spot_colours_use[good]
    good_bg_colours = bg_colours[good]
>>>>>>> c570768f
    # save spot info to notebook
    nbp.local_yxz = good_local_yxz
    nbp.isolated = good_isolated
    nbp.tile = good_local_tile
    nbp.colours = good_spot_colours
    nbp.bg_colours = good_bg_colours

    # Set variables added in call_reference_spots to None so can save to Notebook.
    # I.e. if call_reference_spots hit error, but we did not do this, we would have to run get_reference_spots again.
    nbp.gene_no = None
    nbp.score = None
    nbp.score_diff = None
    nbp.intensity = None
    nbp.background_strength = None
    nbp.gene_probs = None
    nbp.gene_probs_initial = None
    nbp.gene_probs_mid = None

    return nbp<|MERGE_RESOLUTION|>--- conflicted
+++ resolved
@@ -99,28 +99,19 @@
     # Only save used rounds/channels initially
     n_use_rounds = len(nbp_basic.use_rounds)
     n_use_channels = len(nbp_basic.use_channels)
-<<<<<<< HEAD
-    use_tiles = np.asarray(nbp_basic.use_tiles.copy())
-    n_use_tiles = use_tiles.size
-    nd_spot_colors_use = np.zeros((nd_local_tile.shape[0], n_use_rounds, n_use_channels), dtype=np.int32)
-    bg_colours = np.zeros_like(nd_spot_colors_use)
-    transform = jnp.asarray(transform)
-    print("Reading in spot_colors for ref_round spots")
-=======
+
     use_tiles = np.array(nbp_basic.use_tiles.copy())
     n_use_tiles = len(use_tiles)
     nd_spot_colours_use = np.zeros((nd_local_tile.shape[0], n_use_rounds, n_use_channels), dtype=np.int32)
     bg_colours = np.zeros_like(nd_spot_colours_use)
     transform = jnp.asarray(transform)
     print('Reading in spot_colours for ref_round spots')
->>>>>>> c570768f
     for t in nbp_basic.use_tiles:
         in_tile = nd_local_tile == t
         if np.sum(in_tile) > 0:
             print(f"Tile {np.where(use_tiles==t)[0][0]+1}/{n_use_tiles}")
             # this line will return invalid_value for spots outside tile bounds on particular r/c.
             if nbp_basic.use_preseq:
-<<<<<<< HEAD
                 nd_spot_colors_use[in_tile], _, bg_colours[in_tile] = spot_colors_base.get_spot_colors(
                     jnp.asarray(nd_local_yxz[in_tile]), t, transform, nbp_file, nbp_basic, nbp_extract, nbp_filter
                 )
@@ -131,34 +122,16 @@
 
     # good means all spots that were in bounds of tile on every imaging round and channel that was used.
     good = (nd_spot_colors_use != invalid_value).all(axis=(1, 2))
-=======
-                nd_spot_colours_use[in_tile], _, bg_colours[in_tile] = \
-                    spot_colors_base.get_spot_colors(jnp.asarray(nd_local_yxz[in_tile]), t, transform, nbp_file,
-                                                     nbp_basic, nbp_extract)
-            if not nbp_basic.use_preseq:
-                nd_spot_colours_use[in_tile] = \
-                    spot_colors_base.get_spot_colors(jnp.asarray(nd_local_yxz[in_tile]), t, transform, nbp_file, 
-                                                     nbp_basic, nbp_extract)[0]
-
-    # good means all spots that were in bounds of tile on every imaging round and channel that was used.
-    good = ~np.any(nd_spot_colours_use == invalid_value, axis=(1, 2))
->>>>>>> c570768f
 
     good_local_yxz = nd_local_yxz[good]
     good_isolated = nd_isolated[good]
     good_local_tile = nd_local_tile[good]
     # add in un-used rounds with invalid_value
     n_good = np.sum(good)
-<<<<<<< HEAD
-    good_spot_colors = np.full((n_good, nbp_basic.n_rounds, nbp_basic.n_channels), invalid_value, dtype=np.int32)
-    good_spot_colors[np.ix_(np.arange(n_good), nbp_basic.use_rounds, nbp_basic.use_channels)] = nd_spot_colors_use[good]
-    good_bg_colors = bg_colours[good]
-=======
     good_spot_colours = np.full((n_good, nbp_basic.n_rounds,
                                 nbp_basic.n_channels), invalid_value, dtype=np.int32)
     good_spot_colours[np.ix_(np.arange(n_good), nbp_basic.use_rounds, nbp_basic.use_channels)] = nd_spot_colours_use[good]
     good_bg_colours = bg_colours[good]
->>>>>>> c570768f
     # save spot info to notebook
     nbp.local_yxz = good_local_yxz
     nbp.isolated = good_isolated
