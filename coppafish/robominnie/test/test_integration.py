--- conflicted
+++ resolved
@@ -422,9 +422,5 @@
 
 
 if __name__ == '__main__':
-<<<<<<< HEAD
-    test_integration_001()
-=======
     test_tile_by_tile_equality()
->>>>>>> 2f281466
     test_viewers()