import os
import warnings

import pytest

from coppafish import BuildPDF, Notebook, Viewer
from coppafish.plot.register.diagnostics import RegistrationViewer
from coppafish.robominnie.robominnie import Robominnie


def get_robominnie_scores(rm: Robominnie) -> None:
    tile_scores = rm.score_tiles("prob", score_threshold=0.9)
    print(f"Prob scores for each tile: {tile_scores}")
    if any([score < 75 for score in tile_scores]):
        warnings.warn(f"Anchor method contains tile score < 75%")
    if any([score < 40 for score in tile_scores]):
        raise ValueError(f"Anchor method has a tile score < 50%. This can be a sign of a pipeline bug")

    tile_scores = rm.score_tiles("anchor", score_threshold=0.5)
    print(f"Anchor scores for each tile: {tile_scores}")
    if any([score < 75 for score in tile_scores]):
        warnings.warn(f"Anchor method contains tile score < 75%")
    if any([score < 40 for score in tile_scores]):
        raise ValueError(f"Anchor method has a tile score < 50%. This can be a sign of a pipeline bug")

    tile_scores = rm.score_tiles("omp", score_threshold=0.4)
    print(f"OMP scores for each tile: {tile_scores}")
    if any([score < 75 for score in tile_scores]):
        warnings.warn(f"OMP method contains tile score < 75%")
    if any([score < 40 for score in tile_scores]):
        raise ValueError(f"OMP method has a tile score < 50%. This can be a sign of a pipeline bug")


@pytest.mark.integration
def test_integration_small_two_tile():
    """
    Summary of input data: random spots and pink noise.

    Includes anchor round, sequencing rounds, one `4x100x100` tile.

    Returns:
        Notebook: complete coppafish Notebook.
    """
    output_dir = get_output_dir()
    if not os.path.isdir(output_dir):
        os.mkdir(output_dir)

    robominnie = Robominnie(n_channels=5, n_planes=10, tile_sz=128, n_tiles_y=2)
    robominnie.generate_gene_codes()
    robominnie.generate_pink_noise()
    robominnie.add_spots()
    robominnie.save_raw_images(output_dir)
    robominnie.run_coppafish()
    get_robominnie_scores(robominnie)
    del robominnie


@pytest.mark.integration
@pytest.mark.manual
def test_viewers() -> None:
    """
    Make sure the coppafish plotting is working without crashing.

    Notes:
        - Requires a robominnie instance to have successfully run through first.
    """
    notebook_path = get_notebook_path()
<<<<<<< HEAD
    if not os.path.exists(notebook_path):
=======
    if not os.path.isdir(notebook_path):
>>>>>>> 2ae6cde4
        return
    gene_colours_path = os.path.join(os.path.dirname(os.path.realpath(__file__)), ".integration_dir/gene_colours.csv")
    notebook = Notebook(notebook_path)
    Viewer(notebook, gene_marker_file=gene_colours_path)
    RegistrationViewer(notebook)


@pytest.mark.integration
@pytest.mark.manual
def test_pdf_builder() -> None:
    """
    Makes sure the BuildPDF class is working without crashing.

    Notes:
        - Requires a robominnie instance to have run through first to retrieve the notebook file.
    """
    notebook_path = get_notebook_path()
    print(notebook_path)
    for file_name in os.listdir(os.path.dirname(notebook_path)):
        if file_name.endswith(".pdf"):
            os.remove(os.path.join(os.path.dirname(notebook_path), file_name))
    BuildPDF(notebook_path, auto_open=False)


def get_output_dir() -> str:
    return os.path.dirname(os.path.dirname(get_notebook_path()))


def get_notebook_path() -> str:
    return os.path.join(os.path.dirname(os.path.realpath(__file__)), ".integration_dir/output_coppafish/notebook")


if __name__ == "__main__":
    test_integration_small_two_tile()
    test_pdf_builder()
    test_viewers()<|MERGE_RESOLUTION|>--- conflicted
+++ resolved
@@ -65,11 +65,7 @@
         - Requires a robominnie instance to have successfully run through first.
     """
     notebook_path = get_notebook_path()
-<<<<<<< HEAD
     if not os.path.exists(notebook_path):
-=======
-    if not os.path.isdir(notebook_path):
->>>>>>> 2ae6cde4
         return
     gene_colours_path = os.path.join(os.path.dirname(os.path.realpath(__file__)), ".integration_dir/gene_colours.csv")
     notebook = Notebook(notebook_path)
